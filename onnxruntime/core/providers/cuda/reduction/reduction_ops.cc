--- conflicted
+++ resolved
@@ -532,13 +532,8 @@
   if ((ReduceTensorIndices == CUDNN_REDUCE_TENSOR_FLATTENED_INDICES && std::is_same<T, MLFloat16>::value) ||
       (ReduceTensorIndices == CUDNN_REDUCE_TENSOR_NO_INDICES && std::is_same<T, BFloat16>::value)) {
     // ArgMax/ArgMin with FP16 are not supported by cudnn, so convert input to fp32 then call cudnn
-<<<<<<< HEAD
-    temp_X = cuda_ep.GetScratchBuffer<float>(input_count, ort_stream, WaitCudaNotificationOnDevice);
-    Impl_Cast<CudaT, float>(stream, reinterpret_cast<const CudaT*>(input.template Data<T>()), temp_X.get(), input_shape.Size());
-=======
-    temp_X = cuda_ep.GetScratchBuffer<float>(input_count);
+    temp_X = cuda_ep.GetScratchBuffer<float>(input_count,  ort_stream, WaitCudaNotificationOnDevice);
     Impl_Cast<CudaT, float>(stream, reinterpret_cast<const CudaT*>(input.Data<T>()), temp_X.get(), input_shape.Size());
->>>>>>> b39257a5
   } else {
     cudnn_type_X = CudnnTensor::GetDataType<CudaT>();
   }
@@ -606,14 +601,9 @@
         CUDNN_RETURN_IF_ERROR(cudnnReduceTensor(
             cuda_ep.PerThreadCudnnHandle(), reduce_max_desc, indices_cuda_max.get(), indices_bytes_max,
             workspace_cuda.get(), workspace_bytes,
-<<<<<<< HEAD
-            &one, input_tensor, p_input,
+            &one, input_tensor, reinterpret_cast<const CudaT*>(input.Data<T>()),
             &zero, output_tensor, p_output),
-                              cuda_ep.PerThreadCudnnHandle(), stream);
-=======
-            &one, input_tensor, reinterpret_cast<const CudaT*>(input.Data<T>()),
-            &zero, output_tensor, reinterpret_cast<CudaT*>(output.MutableData<T>())));
->>>>>>> b39257a5
+            cuda_ep.PerThreadCudnnHandle(), stream);
       }
 
       // Exp(X-ReduceMax)
@@ -679,12 +669,8 @@
             cuda_ep.PerThreadCudnnHandle(), reduce_desc, indices_cuda.get(), indices_bytes,
             workspace_cuda.get(), workspace_bytes,
             &one, input_tensor, input_data,
-<<<<<<< HEAD
             &zero, output_tensor, p_output),
-                              cuda_ep.PerThreadCudnnHandle(), stream);
-=======
-            &zero, output_tensor, reinterpret_cast<CudaT*>(output.MutableData<T>())));
->>>>>>> b39257a5
+            cuda_ep.PerThreadCudnnHandle(), stream);
       }
     } else {
       // cudnnReduceTensor for ReduceSum has issue if input and output has same size, we just need to copy the data for this case
@@ -709,14 +695,9 @@
           CUDNN_RETURN_IF_ERROR(cudnnReduceTensor(
               cuda_ep.PerThreadCudnnHandle(), reduce_desc, indices_cuda.get(), indices_bytes,
               workspace_cuda.get(), workspace_bytes,
-<<<<<<< HEAD
-              &one, input_tensor, p_input,
+              &one, input_tensor, reinterpret_cast<const CudaT*>(input.Data<T>()),
               &zero, output_tensor, p_output),
-                                cuda_ep.PerThreadCudnnHandle(), stream);
-=======
-              &one, input_tensor, reinterpret_cast<const CudaT*>(input.Data<T>()),
-              &zero, output_tensor, reinterpret_cast<CudaT*>(output.MutableData<T>())));
->>>>>>> b39257a5
+              cuda_ep.PerThreadCudnnHandle(), stream);
         }
       }
     }
@@ -740,14 +721,9 @@
         CUDNN_RETURN_IF_ERROR(cudnnReduceTensor(
             cuda_ep.PerThreadCudnnHandle(), reduce_desc, indices_cuda.get(), indices_bytes,
             workspace_cuda.get(), workspace_bytes,
-<<<<<<< HEAD
-            &one, input_tensor, reinterpret_cast<const CudaT*>(input.template Data<T>()),
+            &one, input_tensor, reinterpret_cast<const CudaT*>(input.Data<T>()),
             &zero, output_tensor, temp_output.get()),
-                              cuda_ep.PerThreadCudnnHandle(), stream);
-=======
-            &one, input_tensor, reinterpret_cast<const CudaT*>(input.Data<T>()),
-            &zero, output_tensor, temp_output.get()));
->>>>>>> b39257a5
+            cuda_ep.PerThreadCudnnHandle(), stream);
       }
 
       // CUDA reduction index is uint32_t for now, cast it to int64_t according to ONNX spec
@@ -787,13 +763,8 @@
   // empty axes and no-op
   if (axes.empty() && noop_with_empty_axes_) {
     auto* Y = ctx->Output(0, X->Shape());
-<<<<<<< HEAD
-    CUDA_RETURN_IF_ERROR(cudaMemcpyAsync(Y->template MutableData<T>(), X->template Data<T>(), X->SizeInBytes(),
+    CUDA_RETURN_IF_ERROR(cudaMemcpyAsync(Y->MutableData<T>(), X->Data<T>(), X->SizeInBytes(),
                                          cudaMemcpyDeviceToDevice, Stream(ctx)));
-=======
-    CUDA_RETURN_IF_ERROR(cudaMemcpyAsync(Y->MutableData<T>(), X->Data<T>(), X->SizeInBytes(),
-                                         cudaMemcpyDeviceToDevice, Stream()));
->>>>>>> b39257a5
     return Status::OK();
   }
 
@@ -841,13 +812,8 @@
                                                                                                                                \
     if (axes.empty() && noop_with_empty_axes_) {                                                                               \
       auto* Y = ctx->Output(0, X->Shape());                                                                                    \
-<<<<<<< HEAD
-      CUDA_RETURN_IF_ERROR(cudaMemcpyAsync(Y->template MutableData<T>(), X->template Data<T>(), X->SizeInBytes(),              \
+      CUDA_RETURN_IF_ERROR(cudaMemcpyAsync(Y->MutableData<T>(), X->Data<T>(), X->SizeInBytes(),              \
                                            cudaMemcpyDeviceToDevice, Stream(ctx)));                                            \
-=======
-      CUDA_RETURN_IF_ERROR(cudaMemcpyAsync(Y->MutableData<T>(), X->Data<T>(), X->SizeInBytes(),              \
-                                           cudaMemcpyDeviceToDevice, Stream()));                                               \
->>>>>>> b39257a5
       return Status::OK();                                                                                                     \
     }                                                                                                                          \
                                                                                                                                \
@@ -867,15 +833,9 @@
     }                                                                                                                          \
                                                                                                                                \
     if (input_count == output_count) {                                                                                         \
-<<<<<<< HEAD
-      if (Y->template MutableData<T>() != X->template Data<T>()) {                                                             \
-        CUDA_RETURN_IF_ERROR(cudaMemcpyAsync(Y->template MutableData<T>(), X->template Data<T>(),                              \
-                                             input_count * sizeof(T), cudaMemcpyDeviceToDevice, Stream(ctx)));                 \
-=======
       if (Y->MutableData<T>() != X->Data<T>()) {                                                             \
         CUDA_RETURN_IF_ERROR(cudaMemcpyAsync(Y->MutableData<T>(), X->Data<T>(),                              \
-                                             input_count * sizeof(T), cudaMemcpyDeviceToDevice, Stream()));                    \
->>>>>>> b39257a5
+                                             input_count * sizeof(T), cudaMemcpyDeviceToDevice, Stream(ctx)));                 \
       }                                                                                                                        \
       return Status::OK();                                                                                                     \
     }                                                                                                                          \
@@ -889,13 +849,8 @@
     CudnnReduceDescriptor reduce_desc;                                                                                         \
                                                                                                                                \
     cudnnDataType_t cudnn_type_X = CUDNN_DATA_FLOAT;                                                                           \
-<<<<<<< HEAD
     IAllocatorUniquePtr<float> temp_X = GetScratchBuffer<float>(input_count, OrtStream(ctx));                                  \
-    Impl_Cast<CudaT, float>(Stream(ctx), reinterpret_cast<const CudaT*>(X->template Data<T>()), temp_X.get(), X->Shape().Size()); \
-=======
-    IAllocatorUniquePtr<float> temp_X = GetScratchBuffer<float>(input_count);                                                  \
-    Impl_Cast<CudaT, float>(Stream(), reinterpret_cast<const CudaT*>(X->Data<T>()), temp_X.get(), X->Shape().Size()); \
->>>>>>> b39257a5
+    Impl_Cast<CudaT, float>(Stream(ctx), reinterpret_cast<const CudaT*>(X->Data<T>()), temp_X.get(), X->Shape().Size()); \
                                                                                                                                \
     ORT_RETURN_IF_ERROR(reduce_desc.Set(cudnn_reduce_op, cudnn_type_X, CUDNN_REDUCE_TENSOR_NO_INDICES));                       \
     ORT_RETURN_IF_ERROR(input_tensor.Set(input_dims_cudnn, cudnn_type_X));                                                     \
@@ -917,11 +872,7 @@
                                             &zero, output_tensor, temp_Y.get()),                                               \
                           CudnnHandle(), Stream(ctx));                                                                         \
                                                                                                                                \
-<<<<<<< HEAD
-    Impl_Cast<float, CudaT>(Stream(ctx), temp_Y.get(), reinterpret_cast<CudaT*>(Y->template MutableData<T>()), output_count);  \
-=======
-    Impl_Cast<float, CudaT>(Stream(), temp_Y.get(), reinterpret_cast<CudaT*>(Y->MutableData<T>()), output_count);     \
->>>>>>> b39257a5
+    Impl_Cast<float, CudaT>(Stream(ctx), temp_Y.get(), reinterpret_cast<CudaT*>(Y->MutableData<T>()), output_count);     \
                                                                                                                                \
     return Status::OK();                                                                                                       \
   }
