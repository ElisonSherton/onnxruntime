// Copyright (c) Microsoft Corporation. All rights reserved.
// Licensed under the MIT License.

#include "precomp.h"

/*
Abbreviations: B is batch_size, S is sequence_length, W is hidden_size
               N is number of attention heads, H is head size, and W=N*H
               M is mask_index tensor

     M               A  B  C    // M, A, B, and C are Inputs
     |                \ |  /
     |                 Gemm
     |                / |   \
     |               /  |    \
     |              /   |     \
     |          Slice  Slice  Slice
     |            |     |       |
     |            |     |       |
     |      Identity Identity Identity // The identities are used to transpose NCHW -> NHCW while
     |            |     |       |      // keeping the GEMM strides as NCHW to better target metacommands
     |            |     |       |
     ----------------- MHA -----
                        |
                        |
                      Output  // Final output

 This kernel creates a DML_GRAPH, as mentioned above.
 For reference, refer to this Doc:
 https://github.com/microsoft/onnxruntime/blob/main/docs/ContribOperators.md#com.microsoft.Attention
 */
namespace Dml
{
class DmlOperatorAttention : public DmlOperator
{
public:
    DmlOperatorAttention(const MLOperatorKernelCreationContext& kernelCreationContext)
    :   DmlOperator(kernelCreationContext)
    {
        enum DmlInputIndex : uint32_t
        {
            mhaQueryIndex,
            mhaKeyIndex,
            mhaValueIndex,
            mhaStackedQueryKeyIndex,
            mhaStackedKeyValueIndex,
            mhaStackedQueryKeyValueIndex,
            mhaBiasIndex,
            mhaMaskIndex,
            mhaRelativePositionBiasIndex,
            mhaPastKeyIndex,
            mhaPastValueIndex,
            mhaInputCount,
        };

        enum InputIndex : uint32_t
        {
            inputIndex,
            weightsIndex,
            biasIndex,
            maskIndex,
            pastIndex,
            relativePositionBiasIndex,
            pastSequenceLengthIndex,
            inputCount,
        };

        enum OutputIndex : uint32_t
        {
            outputIndex,
            outputCount,
        };

        ML_CHECK_VALID_ARGUMENT(kernelCreationContext.GetInputCount() >= 2);
        ML_CHECK_VALID_ARGUMENT(kernelCreationContext.GetOutputCount() >= 1);

        const uint32_t dmlInputIndex = inputIndex;
        const uint32_t dmlWeightsIndex = weightsIndex;
        const uint32_t dmlBiasIndex = biasIndex;
        const uint32_t dmlMaskIndex = maskIndex;
        const uint32_t dmlRelativePositionBiasIndex = relativePositionBiasIndex;

        const bool hasBias = kernelCreationContext.IsInputValid(biasIndex);
        const bool hasMask = kernelCreationContext.IsInputValid(maskIndex);
        const bool hasUnpaddedBounds = hasMask && kernelCreationContext.GetInputTensorDimensionCount(maskIndex) == 1;
        const bool hasRelativePositionBias = kernelCreationContext.IsInputValid(relativePositionBiasIndex);

        DmlOperator::Initialize(kernelCreationContext, std::nullopt, std::nullopt, std::nullopt, std::nullopt, 1);

        const uint32_t numHeads = gsl::narrow_cast<uint32_t>(kernelCreationContext.GetAttribute<int64_t>(AttrName::NumHeads));
        ML_CHECK_VALID_ARGUMENT(numHeads > 0); // to avoid process crash because of division by zero.

        auto inputTensorShape = m_inputTensorDescs[dmlInputIndex].GetSizes();
        ML_CHECK_VALID_ARGUMENT(inputTensorShape.size() == 3);

        auto weightTensorShape = m_inputTensorDescs[dmlWeightsIndex].GetSizes();
        ML_CHECK_VALID_ARGUMENT(weightTensorShape.size() == 2);
        ML_CHECK_VALID_ARGUMENT(weightTensorShape[0] == inputTensorShape[2]);

        const auto qkvHiddenSizes = kernelCreationContext.GetOptionalAttributeVectorInt32(AttrName::QkvHiddenSizes);
        if (hasBias)
        {
            auto biasTensorShape = m_inputTensorDescs[dmlBiasIndex].GetSizes();
            ML_CHECK_VALID_ARGUMENT(biasTensorShape.size() == 1);
            ML_CHECK_VALID_ARGUMENT(weightTensorShape[1] == biasTensorShape[0]);

            if (qkvHiddenSizes.empty())
            {
                ML_CHECK_VALID_ARGUMENT(biasTensorShape[0] % 3 == 0);
            }
        }

        if (!qkvHiddenSizes.empty())
        {
            ML_CHECK_VALID_ARGUMENT(qkvHiddenSizes.size() == 3);
            ML_CHECK_VALID_ARGUMENT(qkvHiddenSizes[0] == qkvHiddenSizes[1]);
        }
        else
        {
            ML_CHECK_VALID_ARGUMENT(weightTensorShape[1] % 3 == 0);
        }

        const uint32_t hiddenSize = qkvHiddenSizes.empty() ? weightTensorShape[1] / 3 : qkvHiddenSizes[0];
        const uint32_t vHiddenSize = qkvHiddenSizes.empty() ? weightTensorShape[1] / 3 : qkvHiddenSizes[2];
        const uint32_t headSize = hiddenSize / numHeads;
        const uint32_t vHeadSize = vHiddenSize / numHeads;
        const uint32_t batchSize = inputTensorShape[0];
        const uint32_t sequenceLength = inputTensorShape[1];

        uint32_t desiredWeightTensorShape[3] = {batchSize, weightTensorShape[0], hiddenSize + hiddenSize + vHiddenSize};
        MLOperatorTensorDataType dataType = kernelCreationContext.GetInputEdgeDescription(inputIndex).tensorDataType;

        m_inputTensorDescs[dmlWeightsIndex] = TensorDesc::ConstructBroadcastedTensorDesc(dataType, desiredWeightTensorShape, weightTensorShape);

        uint32_t desiredBiasTensorShape[3] = {batchSize, sequenceLength, hiddenSize + hiddenSize + vHiddenSize};
        if (hasBias)
        {
            auto biasTensorShape = m_inputTensorDescs[dmlBiasIndex].GetSizes();
            m_inputTensorDescs[dmlBiasIndex] = TensorDesc::ConstructBroadcastedTensorDesc(dataType, desiredBiasTensorShape, biasTensorShape);
        }

        MLOperatorTensorDataType maskTensorDataType = MLOperatorTensorDataType::Undefined;
        bool hasMaxSequenceMask = false;
<<<<<<< HEAD
        DML_MULTI_HEAD_ATTENTION_MASK_TYPE maskType = DML_MULTI_HEAD_ATTENTION_MASK_TYPE_NONE;
=======
        DML_MULTIHEAD_ATTENTION_MASK_TYPE maskType = DML_MULTIHEAD_ATTENTION_MASK_TYPE_NONE;
>>>>>>> f56fcf06
        if (hasMask)
        {
            if (hasUnpaddedBounds)
            {
                auto unpaddedKeyBoundsShape = m_inputTensorDescs[dmlMaskIndex].GetSizes();
                ML_CHECK_VALID_ARGUMENT(unpaddedKeyBoundsShape.size() == 1);

                const uint32_t batchGroupCount = unpaddedKeyBoundsShape[0] / batchSize;
                ML_CHECK_VALID_ARGUMENT(batchGroupCount == 1 || batchGroupCount == 2);

                uint32_t desiredShape[2] = {batchGroupCount, batchSize};
                m_inputTensorDescs[dmlMaskIndex] = TensorDesc(
                    m_inputTensorDescs[dmlMaskIndex].GetDmlDataType(),
                    desiredShape);

                maskType = batchGroupCount == 1
<<<<<<< HEAD
                    ? DML_MULTI_HEAD_ATTENTION_MASK_TYPE_KEY_SEQUENCE_LENGTH
                    : DML_MULTI_HEAD_ATTENTION_MASK_TYPE_KEY_SEQUENCE_END_START;
=======
                    ? DML_MULTIHEAD_ATTENTION_MASK_TYPE_KEY_SEQUENCE_LENGTH
                    : DML_MULTIHEAD_ATTENTION_MASK_TYPE_KEY_SEQUENCE_END_START;
>>>>>>> f56fcf06
            }
            else
            {
                auto maskIndexTensorShape = m_inputTensorDescs[dmlMaskIndex].GetSizes();
                ML_CHECK_VALID_ARGUMENT(maskIndexTensorShape.size() > 1 && maskIndexTensorShape.size() <= 4);

<<<<<<< HEAD
                maskType = DML_MULTI_HEAD_ATTENTION_MASK_TYPE_BOOLEAN;
=======
                maskType = DML_MULTIHEAD_ATTENTION_MASK_TYPE_BOOLEAN;
>>>>>>> f56fcf06
                std::vector<uint32_t> reshapedMaskIndexTensorShape(maskIndexTensorShape.begin(), maskIndexTensorShape.end());
                if (maskIndexTensorShape.size() == 4 && maskIndexTensorShape[2] != sequenceLength)
                {
                    hasMaxSequenceMask = true;
                    ML_CHECK_VALID_ARGUMENT(maskIndexTensorShape[2] == maskIndexTensorShape[3]);
                    const uint32_t maxSequenceLength = maskIndexTensorShape[2];
                    uint32_t desiredMaskIndexShape[4] {batchSize, numHeads, maxSequenceLength, maxSequenceLength};
                    maskTensorDataType = kernelCreationContext.GetInputEdgeDescription(maskIndex).tensorDataType;
                    m_inputTensorDescs[dmlMaskIndex] = TensorDesc::ConstructBroadcastedTensorDesc(maskTensorDataType, desiredMaskIndexShape, reshapedMaskIndexTensorShape);
                }
                else
                {
                    uint32_t maskIndexDimensionCount = gsl::narrow_cast<uint32_t>(maskIndexTensorShape.size());
                    reshapedMaskIndexTensorShape.insert(reshapedMaskIndexTensorShape.begin() + 1, 4 - maskIndexDimensionCount, 1);
                    uint32_t desiredMaskIndexShape[4] {batchSize, numHeads, sequenceLength, sequenceLength};
                    maskTensorDataType = kernelCreationContext.GetInputEdgeDescription(maskIndex).tensorDataType;
                    m_inputTensorDescs[dmlMaskIndex] = TensorDesc::ConstructBroadcastedTensorDesc(maskTensorDataType, desiredMaskIndexShape, reshapedMaskIndexTensorShape);
                }
            }
        }

        if (hasRelativePositionBias)
        {
            auto relativePositionBiasTensorShape = m_inputTensorDescs[dmlRelativePositionBiasIndex].GetSizes();
            ML_CHECK_VALID_ARGUMENT(relativePositionBiasTensorShape.size() == 4);
            ML_CHECK_VALID_ARGUMENT(relativePositionBiasTensorShape[0] == inputTensorShape[0]);
            ML_CHECK_VALID_ARGUMENT(relativePositionBiasTensorShape[1] == numHeads);
            ML_CHECK_VALID_ARGUMENT(relativePositionBiasTensorShape[2] == inputTensorShape[1]);
        }

        TensorDesc firstGemmOutputTensorDesc = TensorDesc::ConstructDefaultTensorDesc(dataType, desiredBiasTensorShape);
        DML_TENSOR_DESC namedFirstGemmOutputTensorDesc = firstGemmOutputTensorDesc.GetDmlDesc();

        std::vector<DML_TENSOR_DESC> inputDescs = GetDmlInputDescs();
        std::vector<DML_TENSOR_DESC> outputDescs = GetDmlOutputDescs();

        DML_GEMM_OPERATOR_DESC gemmOperatorDesc = {};
        gemmOperatorDesc.ATensor = &inputDescs[0];
        gemmOperatorDesc.BTensor = &inputDescs[1];

        if (hasBias)
        {
            gemmOperatorDesc.CTensor = &inputDescs[2];
        }

        gemmOperatorDesc.OutputTensor = &namedFirstGemmOutputTensorDesc;
        gemmOperatorDesc.TransA = DML_MATRIX_TRANSFORM_NONE;
        gemmOperatorDesc.TransB = DML_MATRIX_TRANSFORM_NONE;
        gemmOperatorDesc.Alpha = 1.0f;
        gemmOperatorDesc.Beta = 1.0f;
        gemmOperatorDesc.FusedActivation = nullptr;
        const DML_OPERATOR_DESC gemmDesc {DML_OPERATOR_GEMM, &gemmOperatorDesc};

        std::array<uint32_t, 3> queryKeySlicedTensorShape {batchSize, sequenceLength, hiddenSize + hiddenSize};
        TensorDesc queryKeySlicedInputTensorDesc = TensorDesc::ConstructDefaultTensorDesc(dataType, queryKeySlicedTensorShape);
        DML_TENSOR_DESC namedQueryKeySlicedInputTensorDesc = queryKeySlicedInputTensorDesc.GetDmlDesc();

        std::array<uint32_t, 3> valueSlicedTensorShape {batchSize, sequenceLength, vHiddenSize};
        TensorDesc valueSlicedInputTensorDesc = TensorDesc::ConstructDefaultTensorDesc(dataType, valueSlicedTensorShape);
        DML_TENSOR_DESC namedValueSlicedInputTensorDesc = valueSlicedInputTensorDesc.GetDmlDesc();

        // Transpose slice QK from [batchSize, sequenceLength, 2, numHeads, headSize] to [batchSize, sequenceLength, numHeads, 2, headSize]
        std::array<uint32_t, 5> queryKeyTransposedTensorShape {batchSize, sequenceLength, numHeads, 2, headSize};
        std::array<uint32_t, 5> queryKeyTransposedStrides {
            sequenceLength * numHeads * 2 * headSize,
            numHeads * 2 * headSize,
            headSize,
            numHeads * headSize,
            1,
        };

        TensorDesc queryKeyTransposedInputTensorDesc = TensorDesc(
            m_inputTensorDescs[dmlInputIndex].GetDmlDataType(),
            queryKeyTransposedTensorShape,
            queryKeyTransposedStrides);
        DML_TENSOR_DESC namedQueryKeyTransposedInputTensorDesc = queryKeyTransposedInputTensorDesc.GetDmlDesc();

        TensorDesc queryKeyTransposedOutputTensorDesc = TensorDesc(
            m_inputTensorDescs[dmlInputIndex].GetDmlDataType(),
            queryKeyTransposedTensorShape);
        DML_TENSOR_DESC namedQueryKeyTransposedOutputTensorDesc = queryKeyTransposedOutputTensorDesc.GetDmlDesc();

        // Transpose QKV from [batchSize, sequenceLength, 3, numHeads, headSize] to [batchSize, sequenceLength, numHeads, 3, headSize]
        std::array<uint32_t, 5> queryKeyValueTransposedTensorShape {batchSize, sequenceLength, numHeads, 3, headSize};
        std::array<uint32_t, 5> queryKeyValueTransposedStrides {
            sequenceLength * numHeads * 3 * headSize,
            numHeads * 3 * headSize,
            headSize,
            numHeads * headSize,
            1,
        };

        TensorDesc queryKeyValueTransposedInputTensorDesc = TensorDesc(
            m_inputTensorDescs[dmlInputIndex].GetDmlDataType(),
            queryKeyValueTransposedTensorShape,
            queryKeyValueTransposedStrides);
        DML_TENSOR_DESC namedQueryKeyValueTransposedInputTensorDesc = queryKeyValueTransposedInputTensorDesc.GetDmlDesc();

        TensorDesc queryKeyValueTransposedOutputTensorDesc = TensorDesc(
            m_inputTensorDescs[dmlInputIndex].GetDmlDataType(),
            queryKeyValueTransposedTensorShape);
        DML_TENSOR_DESC namedQueryKeyValueTransposedOutputTensorDesc = queryKeyValueTransposedOutputTensorDesc.GetDmlDesc();

        std::array<uint32_t, 3> queryKeySliceOffset = {0, 0, 0};
        std::array<uint32_t, 3> queryKeySliceSize = {batchSize, sequenceLength, hiddenSize + hiddenSize};
        std::array<int32_t, 3> queryKeySliceStrides = {1, 1, 1};

        std::array<uint32_t, 3> valueSliceOffset = {0, 0, 2 * hiddenSize};
        std::array<uint32_t, 3> valueSliceSize = {batchSize, sequenceLength, vHiddenSize};
        std::array<int32_t, 3> valueSliceStrides = {1, 1, 1};
        const bool hasSlicedValue = hiddenSize != vHiddenSize;

        // We need to slice the value tensor when its hidden size is different from the query and key
        DML_SLICE1_OPERATOR_DESC queryKeySlicedOperatorDesc = {};
        DML_SLICE1_OPERATOR_DESC valueSlicedOperatorDesc = {};
        DML_ELEMENT_WISE_IDENTITY_OPERATOR_DESC transposeOperatorDesc = {};
        if (hasSlicedValue)
        {
            queryKeySlicedOperatorDesc.InputTensor = &namedFirstGemmOutputTensorDesc;
            queryKeySlicedOperatorDesc.OutputTensor = &namedQueryKeySlicedInputTensorDesc;
            queryKeySlicedOperatorDesc.DimensionCount = gsl::narrow_cast<uint32_t>(queryKeySlicedTensorShape.size());
            queryKeySlicedOperatorDesc.InputWindowOffsets = queryKeySliceOffset.data();
            queryKeySlicedOperatorDesc.InputWindowSizes = queryKeySliceSize.data();
            queryKeySlicedOperatorDesc.InputWindowStrides = queryKeySliceStrides.data();

            valueSlicedOperatorDesc.InputTensor = &namedFirstGemmOutputTensorDesc;
            valueSlicedOperatorDesc.OutputTensor = &namedValueSlicedInputTensorDesc;
            valueSlicedOperatorDesc.DimensionCount = gsl::narrow_cast<uint32_t>(valueSlicedTensorShape.size());
            valueSlicedOperatorDesc.InputWindowOffsets = valueSliceOffset.data();
            valueSlicedOperatorDesc.InputWindowSizes = valueSliceSize.data();
            valueSlicedOperatorDesc.InputWindowStrides = valueSliceStrides.data();

            transposeOperatorDesc.InputTensor = &namedQueryKeyTransposedInputTensorDesc;
            transposeOperatorDesc.OutputTensor = &namedQueryKeyTransposedOutputTensorDesc;
        }
        else
        {
            // When Q/K/V all have the same hidden size, we just have to transpose it before sending it to MHA
            transposeOperatorDesc.InputTensor = &namedQueryKeyValueTransposedInputTensorDesc;
            transposeOperatorDesc.OutputTensor = &namedQueryKeyValueTransposedOutputTensorDesc;
        }
        const DML_OPERATOR_DESC queryKeySlicedDesc = { DML_OPERATOR_SLICE1, &queryKeySlicedOperatorDesc};
        const DML_OPERATOR_DESC valueSlicedDesc = { DML_OPERATOR_SLICE1, &valueSlicedOperatorDesc};
        const DML_OPERATOR_DESC transposedDesc = { DML_OPERATOR_ELEMENT_WISE_IDENTITY, &transposeOperatorDesc};

        std::array<uint32_t, 4> maskSliceOutputShape {batchSize, numHeads, sequenceLength, sequenceLength};
        std::array<int32_t, 4> maskSliceStrides = {1, 1, 1, 1};
        std::array<uint32_t, 4> maskSliceOffsets = {0, 0, 0, 0};
        TensorDesc maskSliceOutputTensorDesc;
        DML_TENSOR_DESC namedMaskSliceOutputTensorDesc;

        DML_SLICE1_OPERATOR_DESC maskSlicedOperatorDesc = {};
        if (hasMaxSequenceMask)
        {
            maskSliceOutputTensorDesc = TensorDesc::ConstructDefaultTensorDesc(maskTensorDataType, maskSliceOutputShape);
            namedMaskSliceOutputTensorDesc = maskSliceOutputTensorDesc.GetDmlDesc();
            maskSlicedOperatorDesc.InputTensor = &inputDescs[dmlMaskIndex];
            maskSlicedOperatorDesc.OutputTensor = &namedMaskSliceOutputTensorDesc;
            maskSlicedOperatorDesc.DimensionCount = gsl::narrow_cast<uint32_t>(maskSliceOutputShape.size());
            maskSlicedOperatorDesc.InputWindowOffsets = maskSliceOffsets.data();
            maskSlicedOperatorDesc.InputWindowSizes = maskSliceOutputShape.data();
            maskSlicedOperatorDesc.InputWindowStrides = maskSliceStrides.data();
        }
        const DML_OPERATOR_DESC maskSlicedDesc = { DML_OPERATOR_SLICE1, &maskSlicedOperatorDesc};

<<<<<<< HEAD
        DML_MULTI_HEAD_ATTENTION_OPERATOR_DESC mhaOperatorDesc = {};
=======
        DML_MULTIHEAD_ATTENTION_OPERATOR_DESC mhaOperatorDesc = {};
>>>>>>> f56fcf06
        mhaOperatorDesc.ValueTensor = hasSlicedValue ? &namedValueSlicedInputTensorDesc : nullptr;
        mhaOperatorDesc.StackedQueryKeyTensor = hasSlicedValue ? &namedQueryKeyTransposedOutputTensorDesc : nullptr;
        mhaOperatorDesc.StackedQueryKeyValueTensor = hasSlicedValue ? nullptr : &namedQueryKeyValueTransposedOutputTensorDesc;

        if (hasMaxSequenceMask)
        {
            mhaOperatorDesc.MaskTensor = &namedMaskSliceOutputTensorDesc;
        }
        else
        {
            mhaOperatorDesc.MaskTensor = hasMask ? &inputDescs[dmlMaskIndex] : nullptr;
        }

        mhaOperatorDesc.RelativePositionBiasTensor = hasRelativePositionBias ? &inputDescs[dmlRelativePositionBiasIndex] : nullptr;
        mhaOperatorDesc.OutputTensor = &outputDescs[outputIndex];
        mhaOperatorDesc.Scale = kernelCreationContext.GetOptionalAttribute<float>(AttrName::Scale, gsl::narrow_cast<float>(1.0f / std::sqrt(headSize)));
        mhaOperatorDesc.MaskFilterValue = kernelCreationContext.GetOptionalAttribute<float>(AttrName::MaskFilterValue, -10'000.0f);
        mhaOperatorDesc.HeadCount = numHeads;
        mhaOperatorDesc.MaskType = maskType;
<<<<<<< HEAD
        const DML_OPERATOR_DESC mhaDesc = { DML_OPERATOR_MULTI_HEAD_ATTENTION, &mhaOperatorDesc };
=======
        const DML_OPERATOR_DESC mhaDesc = { DML_OPERATOR_MULTIHEAD_ATTENTION, &mhaOperatorDesc };
>>>>>>> f56fcf06

        // Construct the graph
        std::vector<DML_INPUT_GRAPH_EDGE_DESC> inputEdges;
        std::vector<DML_INTERMEDIATE_GRAPH_EDGE_DESC> intermediateEdges;
        std::vector<DML_OUTPUT_GRAPH_EDGE_DESC> outputEdges;

        std::vector<const DML_OPERATOR_DESC*> opDescs = {
            &gemmDesc,
            &mhaDesc,
        };

        uint32_t currentNodeIndex = 0;
        const uint32_t gemmNodeIndex = currentNodeIndex++;
        const uint32_t mhaNodeIndex = currentNodeIndex++;

        uint32_t valueSliceNodeIndex = 0;
        uint32_t queryKeySliceNodeIndex = 0;
        uint32_t queryKeyTransposedNodeIndex = 0;
        uint32_t queryKeyValueTransposedNodeIndex = 0;
        if (hasSlicedValue)
        {
            opDescs.push_back(&queryKeySlicedDesc);
            queryKeySliceNodeIndex = currentNodeIndex++;

            opDescs.push_back(&valueSlicedDesc);
            valueSliceNodeIndex = currentNodeIndex++;

            opDescs.push_back(&transposedDesc);
            queryKeyTransposedNodeIndex = currentNodeIndex++;
        }
        else
        {
            opDescs.push_back(&transposedDesc);
            queryKeyValueTransposedNodeIndex = currentNodeIndex++;
        }

        uint32_t maskSliceNodeIndex = 0;
        if (hasMaxSequenceMask)
        {
            opDescs.push_back(&maskSlicedDesc);
            maskSliceNodeIndex = currentNodeIndex++;
        }

        DML_INPUT_GRAPH_EDGE_DESC inputToGemmEdge = {};
        inputToGemmEdge.GraphInputIndex = dmlInputIndex;
        inputToGemmEdge.ToNodeIndex = gemmNodeIndex;
        inputToGemmEdge.ToNodeInputIndex = 0;
        inputEdges.push_back(inputToGemmEdge);

        DML_INPUT_GRAPH_EDGE_DESC weightToGemmEdge = {};
        weightToGemmEdge.GraphInputIndex = dmlWeightsIndex;
        weightToGemmEdge.ToNodeIndex = gemmNodeIndex;
        weightToGemmEdge.ToNodeInputIndex = 1;
        inputEdges.push_back(weightToGemmEdge);

        if (hasBias)
        {
            DML_INPUT_GRAPH_EDGE_DESC biasToGemmEdge = {};
            biasToGemmEdge.GraphInputIndex = dmlBiasIndex;
            biasToGemmEdge.ToNodeIndex = gemmNodeIndex;
            biasToGemmEdge.ToNodeInputIndex = 2;
            inputEdges.push_back(biasToGemmEdge);
        }

        if (hasMask)
        {
            if (hasUnpaddedBounds)
            {
                DML_INPUT_GRAPH_EDGE_DESC maskToMhaEdge = {};
                maskToMhaEdge.GraphInputIndex = dmlMaskIndex;
                maskToMhaEdge.ToNodeIndex = mhaNodeIndex;
                maskToMhaEdge.ToNodeInputIndex = mhaMaskIndex;
                inputEdges.push_back(maskToMhaEdge);
            }
            else if (hasMaxSequenceMask)
            {
                DML_INPUT_GRAPH_EDGE_DESC maskToMaskSliceEdge = {};
                maskToMaskSliceEdge.GraphInputIndex = dmlMaskIndex;
                maskToMaskSliceEdge.ToNodeIndex = maskSliceNodeIndex;
                maskToMaskSliceEdge.ToNodeInputIndex = 0;
                inputEdges.push_back(maskToMaskSliceEdge);

                DML_INTERMEDIATE_GRAPH_EDGE_DESC maskSliceToMhaEdge = {};
                maskSliceToMhaEdge.FromNodeIndex = maskSliceNodeIndex;
                maskSliceToMhaEdge.FromNodeOutputIndex = 0;
                maskSliceToMhaEdge.ToNodeIndex = mhaNodeIndex;
                maskSliceToMhaEdge.ToNodeInputIndex = mhaMaskIndex;
                intermediateEdges.push_back(maskSliceToMhaEdge);
            }
            else
            {
                DML_INPUT_GRAPH_EDGE_DESC maskToMhaEdge = {};
                maskToMhaEdge.GraphInputIndex = dmlMaskIndex;
                maskToMhaEdge.ToNodeIndex = mhaNodeIndex;
                maskToMhaEdge.ToNodeInputIndex = mhaMaskIndex;
                inputEdges.push_back(maskToMhaEdge);
            }
        }

        if (hasRelativePositionBias)
        {
            DML_INPUT_GRAPH_EDGE_DESC relativePositionBiasToMhaEdge = {};
            relativePositionBiasToMhaEdge.GraphInputIndex = dmlRelativePositionBiasIndex;
            relativePositionBiasToMhaEdge.ToNodeIndex = mhaNodeIndex;
            relativePositionBiasToMhaEdge.ToNodeInputIndex = mhaRelativePositionBiasIndex;
            inputEdges.push_back(relativePositionBiasToMhaEdge);
        }

        if (hasSlicedValue)
        {
            // We need to slice QK and V, and transpose QK
            DML_INTERMEDIATE_GRAPH_EDGE_DESC gemmToQueryKeySliceEdge = {};
            gemmToQueryKeySliceEdge.FromNodeIndex = gemmNodeIndex;
            gemmToQueryKeySliceEdge.FromNodeOutputIndex = 0;
            gemmToQueryKeySliceEdge.ToNodeIndex = queryKeySliceNodeIndex;
            gemmToQueryKeySliceEdge.ToNodeInputIndex = 0;
            intermediateEdges.push_back(gemmToQueryKeySliceEdge);

            DML_INTERMEDIATE_GRAPH_EDGE_DESC queryKeySliceToTransposeEdge = {};
            queryKeySliceToTransposeEdge.FromNodeIndex = queryKeySliceNodeIndex;
            queryKeySliceToTransposeEdge.FromNodeOutputIndex = 0;
            queryKeySliceToTransposeEdge.ToNodeIndex = queryKeyTransposedNodeIndex;
            queryKeySliceToTransposeEdge.ToNodeInputIndex = 0;
            intermediateEdges.push_back(queryKeySliceToTransposeEdge);

            DML_INTERMEDIATE_GRAPH_EDGE_DESC queryKeyTransposedToMhaEdge = {};
            queryKeyTransposedToMhaEdge.FromNodeIndex = queryKeyTransposedNodeIndex;
            queryKeyTransposedToMhaEdge.FromNodeOutputIndex = 0;
            queryKeyTransposedToMhaEdge.ToNodeIndex = mhaNodeIndex;
            queryKeyTransposedToMhaEdge.ToNodeInputIndex = mhaStackedQueryKeyIndex;
            intermediateEdges.push_back(queryKeyTransposedToMhaEdge);

            DML_INTERMEDIATE_GRAPH_EDGE_DESC gemmToValueSliceEdge = {};
            gemmToValueSliceEdge.FromNodeIndex = gemmNodeIndex;
            gemmToValueSliceEdge.FromNodeOutputIndex = 0;
            gemmToValueSliceEdge.ToNodeIndex = valueSliceNodeIndex;
            gemmToValueSliceEdge.ToNodeInputIndex = 0;
            intermediateEdges.push_back(gemmToValueSliceEdge);

            DML_INTERMEDIATE_GRAPH_EDGE_DESC valueSliceToMhaEdge = {};
            valueSliceToMhaEdge.FromNodeIndex = valueSliceNodeIndex;
            valueSliceToMhaEdge.FromNodeOutputIndex = 0;
            valueSliceToMhaEdge.ToNodeIndex = mhaNodeIndex;
            valueSliceToMhaEdge.ToNodeInputIndex = mhaValueIndex;
            intermediateEdges.push_back(valueSliceToMhaEdge);
        }
        else
        {
            DML_INTERMEDIATE_GRAPH_EDGE_DESC gemmToQueryKeyValueTransposeEdge = {};
            gemmToQueryKeyValueTransposeEdge.FromNodeIndex = gemmNodeIndex;
            gemmToQueryKeyValueTransposeEdge.FromNodeOutputIndex = 0;
            gemmToQueryKeyValueTransposeEdge.ToNodeIndex = queryKeyValueTransposedNodeIndex;
            gemmToQueryKeyValueTransposeEdge.ToNodeInputIndex = 0;
            intermediateEdges.push_back(gemmToQueryKeyValueTransposeEdge);

            // All we need to do here is transpose the stacked QKV tensor into something DML supports
            DML_INTERMEDIATE_GRAPH_EDGE_DESC queryKeyValueTransposedToMhaEdge = {};
            queryKeyValueTransposedToMhaEdge.FromNodeIndex = queryKeyValueTransposedNodeIndex;
            queryKeyValueTransposedToMhaEdge.FromNodeOutputIndex = 0;
            queryKeyValueTransposedToMhaEdge.ToNodeIndex = mhaNodeIndex;
            queryKeyValueTransposedToMhaEdge.ToNodeInputIndex = mhaStackedQueryKeyValueIndex;
            intermediateEdges.push_back(queryKeyValueTransposedToMhaEdge);
        }

        DML_OUTPUT_GRAPH_EDGE_DESC mhaToOutputEdge = {};
        mhaToOutputEdge.FromNodeIndex = mhaNodeIndex;
        mhaToOutputEdge.FromNodeOutputIndex = 0;
        mhaToOutputEdge.GraphOutputIndex = 0;
        outputEdges.push_back(mhaToOutputEdge);

        MLOperatorGraphDesc operatorGraphDesc = {};
        operatorGraphDesc.inputEdgeCount = gsl::narrow_cast<uint32_t>(inputEdges.size());
        operatorGraphDesc.inputEdges = inputEdges.data();
        operatorGraphDesc.intermediateEdgeCount = gsl::narrow_cast<uint32_t>(intermediateEdges.size());
        operatorGraphDesc.intermediateEdges = intermediateEdges.data();
        operatorGraphDesc.outputEdgeCount = gsl::narrow_cast<uint32_t>(outputEdges.size());
        operatorGraphDesc.outputEdges = outputEdges.data();
        operatorGraphDesc.nodeCount = gsl::narrow_cast<uint32_t>(opDescs.size());
        operatorGraphDesc.nodesAsOpDesc = opDescs.data();

        SetDmlOperatorGraphDesc(std::move(operatorGraphDesc), kernelCreationContext);
    }
};

void CALLBACK QueryAttention(IMLOperatorSupportQueryContextPrivate* context, /*out*/ bool* isSupported)
{
    *isSupported = false;
    // `past` input tensor is not supported yet
    if (context->IsInputValid(4))
    {
        return;
    }

    // `past_sequence_length` input tensor is not supported yet
    if (context->IsInputValid(6))
    {
        return;
    }

    // `present` output tensor is not supported yet
    if (context->IsOutputValid(1))
    {
        return;
    }

    // `unidirectional == 1` is not supported yet
    MLOperatorAttributes attributes(context);
    if (attributes.GetOptionalAttribute<int32_t>(AttrName::Unidirectional, 0) != 0)
    {
        return;
    }

    // `do_rotary == 1` is not supported yet
    if (attributes.GetOptionalAttribute<int32_t>(AttrName::DoRotary, 0) != 0)
    {
        return;
    }

    *isSupported = true;
}

DML_OP_DEFINE_CREATION_FUNCTION(Attention, DmlOperatorAttention);
} // namespace Dml<|MERGE_RESOLUTION|>--- conflicted
+++ resolved
@@ -141,11 +141,7 @@
 
         MLOperatorTensorDataType maskTensorDataType = MLOperatorTensorDataType::Undefined;
         bool hasMaxSequenceMask = false;
-<<<<<<< HEAD
-        DML_MULTI_HEAD_ATTENTION_MASK_TYPE maskType = DML_MULTI_HEAD_ATTENTION_MASK_TYPE_NONE;
-=======
         DML_MULTIHEAD_ATTENTION_MASK_TYPE maskType = DML_MULTIHEAD_ATTENTION_MASK_TYPE_NONE;
->>>>>>> f56fcf06
         if (hasMask)
         {
             if (hasUnpaddedBounds)
@@ -162,24 +158,15 @@
                     desiredShape);
 
                 maskType = batchGroupCount == 1
-<<<<<<< HEAD
-                    ? DML_MULTI_HEAD_ATTENTION_MASK_TYPE_KEY_SEQUENCE_LENGTH
-                    : DML_MULTI_HEAD_ATTENTION_MASK_TYPE_KEY_SEQUENCE_END_START;
-=======
                     ? DML_MULTIHEAD_ATTENTION_MASK_TYPE_KEY_SEQUENCE_LENGTH
                     : DML_MULTIHEAD_ATTENTION_MASK_TYPE_KEY_SEQUENCE_END_START;
->>>>>>> f56fcf06
             }
             else
             {
                 auto maskIndexTensorShape = m_inputTensorDescs[dmlMaskIndex].GetSizes();
                 ML_CHECK_VALID_ARGUMENT(maskIndexTensorShape.size() > 1 && maskIndexTensorShape.size() <= 4);
 
-<<<<<<< HEAD
-                maskType = DML_MULTI_HEAD_ATTENTION_MASK_TYPE_BOOLEAN;
-=======
                 maskType = DML_MULTIHEAD_ATTENTION_MASK_TYPE_BOOLEAN;
->>>>>>> f56fcf06
                 std::vector<uint32_t> reshapedMaskIndexTensorShape(maskIndexTensorShape.begin(), maskIndexTensorShape.end());
                 if (maskIndexTensorShape.size() == 4 && maskIndexTensorShape[2] != sequenceLength)
                 {
@@ -345,11 +332,7 @@
         }
         const DML_OPERATOR_DESC maskSlicedDesc = { DML_OPERATOR_SLICE1, &maskSlicedOperatorDesc};
 
-<<<<<<< HEAD
-        DML_MULTI_HEAD_ATTENTION_OPERATOR_DESC mhaOperatorDesc = {};
-=======
         DML_MULTIHEAD_ATTENTION_OPERATOR_DESC mhaOperatorDesc = {};
->>>>>>> f56fcf06
         mhaOperatorDesc.ValueTensor = hasSlicedValue ? &namedValueSlicedInputTensorDesc : nullptr;
         mhaOperatorDesc.StackedQueryKeyTensor = hasSlicedValue ? &namedQueryKeyTransposedOutputTensorDesc : nullptr;
         mhaOperatorDesc.StackedQueryKeyValueTensor = hasSlicedValue ? nullptr : &namedQueryKeyValueTransposedOutputTensorDesc;
@@ -369,11 +352,7 @@
         mhaOperatorDesc.MaskFilterValue = kernelCreationContext.GetOptionalAttribute<float>(AttrName::MaskFilterValue, -10'000.0f);
         mhaOperatorDesc.HeadCount = numHeads;
         mhaOperatorDesc.MaskType = maskType;
-<<<<<<< HEAD
-        const DML_OPERATOR_DESC mhaDesc = { DML_OPERATOR_MULTI_HEAD_ATTENTION, &mhaOperatorDesc };
-=======
         const DML_OPERATOR_DESC mhaDesc = { DML_OPERATOR_MULTIHEAD_ATTENTION, &mhaOperatorDesc };
->>>>>>> f56fcf06
 
         // Construct the graph
         std::vector<DML_INPUT_GRAPH_EDGE_DESC> inputEdges;
