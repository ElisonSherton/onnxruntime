// Copyright (c) Microsoft Corporation. All rights reserved.
// Licensed under the MIT License.

#include "orttraining/training_ops/cuda/collective/nccl_kernels.h"
#include "orttraining/training_ops/cpu/controlflow/common.h"

namespace onnxruntime {
namespace cuda {

using onnxruntime::contrib::AliasRange;
using onnxruntime::contrib::kAliasRangeLimit;

NcclAllReduce::NcclAllReduce(const OpKernelInfo& info) : NcclKernel(info) {
}

Status NcclAllReduce::ComputeInternal(OpKernelContext* context) const {
  ORT_ENFORCE(context->InputCount() > 0 && context->InputCount() < kAliasRangeLimit);

  cudaStream_t stream = nullptr;  // Default stream
  ncclComm_t comm = nccl_->Comm(group_type_);

  const void* input_data = context->Input<Tensor>(0)->DataRaw();
  void* output_data = context->Output(0, context->Input<Tensor>(0)->Shape())->MutableDataRaw();
  MLDataType onnx_type = context->Input<Tensor>(0)->DataType();

  // Although we assumed the memory address is contiguous for the input, ORT pads activation tensors to 64 bytes aligned
  // and initializers to 256 bytes aligned. There are tiny padding gaps in the contiguous buffer space.
  // We have to AllReduce on the entire buffer, including the padding space.
  const Tensor* last_tensor = context->Input<Tensor>(context->InputCount() - 1);
  const char* end_address = reinterpret_cast<const char*>(last_tensor->DataRaw()) + last_tensor->SizeInBytes();
  size_t num_bytes = end_address - reinterpret_cast<const char*>(input_data);
  size_t count = num_bytes / onnx_type->Size();
  ORT_ENFORCE(num_bytes % onnx_type->Size() == 0);

  for (int i = 0; i < context->InputCount(); i++) {
    context->Output(i, context->Input<Tensor>(i)->Shape());
  }

  ncclDataType_t dtype = GetNcclDataType(onnx_type);
  NCCL_RETURN_IF_ERROR(ncclAllReduce(input_data, output_data, count, dtype, ncclSum, comm, stream));
  return Status::OK();
}

NcclAllGather::NcclAllGather(const OpKernelInfo& info) : NcclKernel(info) {
}

Status NcclAllGather::ComputeInternal(OpKernelContext* context) const {
  ORT_ENFORCE(context->InputCount() > 0 && context->InputCount() < kAliasRangeLimit);

  cudaStream_t stream = nullptr;  // Default stream
  ncclComm_t comm = nccl_->Comm(group_type_);
  const int rank = nccl_->Rank(group_type_);
  const int size = nccl_->Size(group_type_);

  auto onnx_type = context->Input<Tensor>(0)->DataType();
  const size_t element_size = onnx_type->Size();
  ncclDataType_t dtype = GetNcclDataType(onnx_type);

  // Count total number of elements to AllGather.
  const Tensor* first_tensor = context->Input<Tensor>(0);
  const Tensor* last_tensor = context->Input<Tensor>(context->InputCount() - 1);
  const char* start_address = reinterpret_cast<const char*>(first_tensor->DataRaw());
  const char* end_address = reinterpret_cast<const char*>(last_tensor->DataRaw()) + last_tensor->SizeInBytes();
  size_t buffer_size = end_address - start_address;

  // AllGather requires every rank to receive the same amount of data, and
  // slows down significantly if the data is not aligned.  Nvidia recommends 32-byte alignment,
  // so pad to multiple of 32 and world size.
  // Note: the alignment here needs to be kept in-sync with the alignment in zero_optimizer_graph_builder.cc
  const int64_t alignment = size * 32;
  ORT_ENFORCE(buffer_size % alignment == 0, "NcclAllGather's contiguous buffer is not padded to world_size * 32");

  // Calculate the range of inputs this rank will send.
  const int64_t rank_bytes = buffer_size / size;
  const int64_t rank_count = rank_bytes / element_size;

  // Calculate the range of inputs this rank will send.
  const int64_t rank_start = rank * rank_bytes;
  // const int64_t rank_end = rank_start + rank_bytes;

  // AllGather.
  Tensor* output_tensor = context->Output(0, first_tensor->Shape());
  const void* fusion_data_rank_offset = start_address + rank_start;
  NCCL_RETURN_IF_ERROR(ncclAllGather(fusion_data_rank_offset, output_tensor->MutableDataRaw(), rank_count, dtype, comm, stream));

  for (int i = 0; i < context->InputCount(); i++) {
    const Tensor* input_tensor = context->Input<Tensor>(i);
    Tensor* output_tensor = context->Output(i, input_tensor->Shape());

    // TODO: temporary hack until View is improved (it doesn't work with Alias)
    output_tensor->SetByteOffset(input_tensor->ByteOffset());

    // Copy AllGather results to outputs if needed
    const void* input_data = input_tensor->DataRaw();
    void* output_data = output_tensor->MutableDataRaw();
    if (input_data != output_data) {
      CUDA_RETURN_IF_ERROR(cudaMemcpyAsync(output_data, input_data, input_tensor->SizeInBytes(), cudaMemcpyDeviceToDevice));
    }
  }

  return Status::OK();
}

NcclReduceScatter::NcclReduceScatter(const OpKernelInfo& info) : NcclKernel(info) {
}

Status NcclReduceScatter::ComputeInternal(OpKernelContext* context) const {
  ORT_ENFORCE(context->InputCount() > 0 && context->InputCount() < kAliasRangeLimit);

  cudaStream_t stream = nullptr;  // Default stream
  ncclComm_t comm = nccl_->Comm(group_type_);
  const int rank = nccl_->Rank(group_type_);
  const int size = nccl_->Size(group_type_);

  auto onnx_type = context->Input<Tensor>(0)->DataType();
  const size_t element_size = onnx_type->Size();
  ncclDataType_t dtype = GetNcclDataType(onnx_type);

  // Count total number of elements to ReduceScatter.
  const Tensor* first_tensor = context->Input<Tensor>(0);
  const Tensor* last_tensor = context->Input<Tensor>(context->InputCount() - 1);
  const char* start_address = reinterpret_cast<const char*>(first_tensor->DataRaw());
  const char* end_address = reinterpret_cast<const char*>(last_tensor->DataRaw()) + last_tensor->SizeInBytes();
  size_t buffer_size = end_address - start_address;

  // ReduceScatter requires every rank to receive the same amount of data, and significantly
  // slows down significantly if the data is not aligned.  Nvidia recommends 32-byte alignment,
  // so pad to multiple of 32 and world size.
  // Note: the alignment here needs to be kept in-sync with the alignment in zero_optimizer_graph_builder.cc
  const int64_t alignment = size * 32;
  ORT_ENFORCE(buffer_size % alignment == 0, "NcclReduceScatter's contiguous buffer is not padded to world_size * 32");

  // Calculate the range of outputs this rank will receive.
  const int64_t rank_bytes = buffer_size / size;
  const int64_t rank_count = rank_bytes / element_size;

  const int64_t rank_start = rank * rank_bytes;
  // const int64_t rank_end = rank_start + rank_bytes;

  // ReduceScatter
  Tensor* output_tensor = context->Output(0, first_tensor->Shape());
  void* fusion_data_rank_offset = reinterpret_cast<char*>(output_tensor->MutableDataRaw()) + rank_start;
  NCCL_RETURN_IF_ERROR(ncclReduceScatter(start_address, fusion_data_rank_offset, rank_count, dtype, ncclSum, comm, stream));

  for (int i = 0; i < context->InputCount(); i++) {
    const Tensor* input_tensor = context->Input<Tensor>(i);
    Tensor* output_tensor = context->Output(i, input_tensor->Shape());

    // TODO: temporary hack until View is improved (it doesn't work with Alias)
    output_tensor->SetByteOffset(input_tensor->ByteOffset());

    // Copy ReduceScatter results to outputs if needed
    const void* input_data = input_tensor->DataRaw();
    void* output_data = output_tensor->MutableDataRaw();
    if (input_data != output_data) {
      CUDA_RETURN_IF_ERROR(cudaMemcpyAsync(output_data, input_data, input_tensor->SizeInBytes(), cudaMemcpyDeviceToDevice));
    }
  }

  return Status::OK();
}

ONNX_OPERATOR_KERNEL_EX(
    NcclAllReduce,
    kMSDomain,
    1,
    kCudaExecutionProvider,
    KernelDefBuilder()
<<<<<<< HEAD
        .Alias(AliasRange<0, 0>(0, kAliasRangeLimit))
=======
        .VariadicAlias(0, 0)  // outputs and inputs are mapped one to one
>>>>>>> 6cb5d3ac
        .AllocateInputsContiguously()
        .TypeConstraint("T", DataTypeImpl::AllIEEEFloatTensorTypes()),
    NcclAllReduce);

ONNX_OPERATOR_KERNEL_EX(
    NcclAllGather,
    kMSDomain,
    1,
    kCudaExecutionProvider,
    KernelDefBuilder()
<<<<<<< HEAD
        .Alias(AliasRange<0, 0>(0, kAliasRangeLimit))
=======
        .VariadicAlias(0, 0)  // outputs and inputs are mapped one to one
>>>>>>> 6cb5d3ac
        .AllocateInputsContiguously()
        .TypeConstraint("T", DataTypeImpl::AllIEEEFloatTensorTypes()),
    NcclAllGather);

ONNX_OPERATOR_KERNEL_EX(
    NcclReduceScatter,
    kMSDomain,
    1,
    kCudaExecutionProvider,
    KernelDefBuilder()
<<<<<<< HEAD
        .Alias(AliasRange<0, 0>(0, kAliasRangeLimit))
=======
        .VariadicAlias(0, 0)  // outputs and inputs are mapped one to one
>>>>>>> 6cb5d3ac
        .AllocateInputsContiguously()
        .TypeConstraint("T", DataTypeImpl::AllIEEEFloatTensorTypes()),
    NcclReduceScatter);

}  // namespace cuda
}  // namespace onnxruntime<|MERGE_RESOLUTION|>--- conflicted
+++ resolved
@@ -6,9 +6,6 @@
 
 namespace onnxruntime {
 namespace cuda {
-
-using onnxruntime::contrib::AliasRange;
-using onnxruntime::contrib::kAliasRangeLimit;
 
 NcclAllReduce::NcclAllReduce(const OpKernelInfo& info) : NcclKernel(info) {
 }
@@ -166,11 +163,7 @@
     1,
     kCudaExecutionProvider,
     KernelDefBuilder()
-<<<<<<< HEAD
-        .Alias(AliasRange<0, 0>(0, kAliasRangeLimit))
-=======
         .VariadicAlias(0, 0)  // outputs and inputs are mapped one to one
->>>>>>> 6cb5d3ac
         .AllocateInputsContiguously()
         .TypeConstraint("T", DataTypeImpl::AllIEEEFloatTensorTypes()),
     NcclAllReduce);
@@ -181,11 +174,7 @@
     1,
     kCudaExecutionProvider,
     KernelDefBuilder()
-<<<<<<< HEAD
-        .Alias(AliasRange<0, 0>(0, kAliasRangeLimit))
-=======
         .VariadicAlias(0, 0)  // outputs and inputs are mapped one to one
->>>>>>> 6cb5d3ac
         .AllocateInputsContiguously()
         .TypeConstraint("T", DataTypeImpl::AllIEEEFloatTensorTypes()),
     NcclAllGather);
@@ -196,11 +185,7 @@
     1,
     kCudaExecutionProvider,
     KernelDefBuilder()
-<<<<<<< HEAD
-        .Alias(AliasRange<0, 0>(0, kAliasRangeLimit))
-=======
         .VariadicAlias(0, 0)  // outputs and inputs are mapped one to one
->>>>>>> 6cb5d3ac
         .AllocateInputsContiguously()
         .TypeConstraint("T", DataTypeImpl::AllIEEEFloatTensorTypes()),
     NcclReduceScatter);
