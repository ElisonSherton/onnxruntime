// Copyright (c) Microsoft Corporation. All rights reserved.
// Licensed under the MIT License.

#include "core/providers/cuda/tensor/tile.h"
#include "core/providers/cpu/tensor/utils.h"
#include "tile_impl.h"

using namespace onnxruntime::common;
namespace onnxruntime {
namespace cuda {

ONNX_OPERATOR_VERSIONED_KERNEL_EX(
    Tile,
    kOnnxDomain,
    6,
    12,
    kCudaExecutionProvider,
    (*KernelDefBuilder::Create())
        .InputMemoryType(OrtMemTypeCPUInput, 1)
        .TypeConstraint("T", {DataTypeImpl::GetTensorType<float>(),
                              DataTypeImpl::GetTensorType<double>(),
                              DataTypeImpl::GetTensorType<int32_t>(),
                              DataTypeImpl::GetTensorType<int64_t>(),
                              DataTypeImpl::GetTensorType<MLFloat16>()})
        .TypeConstraint("T1", DataTypeImpl::GetTensorType<int64_t>()),
    Tile);

ONNX_OPERATOR_KERNEL_EX(
    Tile,
    kOnnxDomain,
    13,
    kCudaExecutionProvider,
    (*KernelDefBuilder::Create())
        .InputMemoryType(OrtMemTypeCPUInput, 1)
        .TypeConstraint("T", {DataTypeImpl::GetTensorType<float>(),
                              DataTypeImpl::GetTensorType<double>(),
                              DataTypeImpl::GetTensorType<int32_t>(),
                              DataTypeImpl::GetTensorType<int64_t>(),
                              DataTypeImpl::GetTensorType<MLFloat16>()})
        .TypeConstraint("T1", DataTypeImpl::GetTensorType<int64_t>()),
    Tile);

#define CASE_TILE(type)                                                                                            \
  case sizeof(type): {                                                                                             \
    TileImpl(Stream(ctx), rank, fdm_input_shape, input_strides,                                                    \
             reinterpret_cast<const typename ToCudaType<type>::MappedType*>(input_data), fdm_output_strides,       \
             reinterpret_cast<typename ToCudaType<type>::MappedType*>(output_data), output_tensor.Shape().Size()); \
  } break

#define CASE_TILE_MEMCPY(type)                                                                                \
  case sizeof(type): {                                                                                        \
    TileMemcpyImpl(Stream(ctx), reinterpret_cast<const typename ToCudaType<type>::MappedType*>(input_data),   \
                   reinterpret_cast<typename ToCudaType<type>::MappedType*>(output_data), input_shape.Size(), \
                   num_of_copies_per_batch);                                                                  \
  } break

#define CASE_TILE_BATCHED_MEMCPY(type)                                                                          \
  case sizeof(type): {                                                                                          \
    TileBatchedMemcpyImpl(Stream(ctx), reinterpret_cast<const typename ToCudaType<type>::MappedType*>(input_data), \
                          reinterpret_cast<typename ToCudaType<type>::MappedType*>(output_data),                \
                          num_of_elements_per_batch, input_shape.Size(), num_of_batch_copies,                   \
                          num_of_copies_per_batch);                                                             \
  } break

Status Tile::ComputeInternal(OpKernelContext* ctx) const {
  auto& input_tensor = *ctx->Input<Tensor>(0);
  auto& repeats_tensor = *ctx->Input<Tensor>(1);
  int32_t rank = static_cast<int32_t>(input_tensor.Shape().NumDimensions());

  if (repeats_tensor.Shape().NumDimensions() != 1)
    return Status(ONNXRUNTIME, INVALID_ARGUMENT, "'repeat' input tensor must be 1 dimensional");
  if (repeats_tensor.Shape().Size() != rank)
    return Status(ONNXRUNTIME, INVALID_ARGUMENT, "'repeat' input tensor must have the same length as the 'input' tensor");

  // Calculate the shape of the output tensor
  auto* repeats = repeats_tensor.Data<int64_t>();
  const auto& input_shape = input_tensor.Shape();
  const auto input_dims = input_shape.GetDims();
  auto output_dims(input_shape.AsShapeVector());
  for (auto axis = 0; axis < rank; axis++)
    output_dims[axis] *= repeats[axis];
  TensorShape output_shape(output_dims);
  auto& output_tensor = *ctx->Output(0, output_shape);

  void* output_data = output_tensor.MutableDataRaw();
  const void* input_data = input_tensor.DataRaw();
  const auto element_size = input_tensor.DataType()->Size();

  // Repeat tensor input can have 0 as a valid value
  // check if the computed output_shape size is 0 and
  // return an empty tensor if so.
  if (output_shape.Size() == 0) {
    return Status::OK();
  }

  // Repeat tensor has all 1s in it
  if (output_shape == input_shape) {
<<<<<<< HEAD
    CUDA_CALL(cudaMemcpyAsync(output_tensor.MutableDataRaw(), input_tensor.DataRaw(), input_tensor.SizeInBytes(), cudaMemcpyDeviceToDevice, Stream(ctx)));
    return Status::OK();
=======
    return CUDA_CALL(cudaMemcpyAsync(output_tensor.MutableDataRaw(), input_tensor.DataRaw(), input_tensor.SizeInBytes(), cudaMemcpyDeviceToDevice, Stream()));
>>>>>>> b4f6dad7
  }

  bool is_batched_memcpy = false;
  size_t num_of_elements_per_batch = 1;
  size_t num_of_copies_per_batch = 1;
  size_t num_of_batch_copies = 1;
  if (TileOp::IsTileMemcpy(input_shape,
                           repeats,
                           rank,
                           is_batched_memcpy,
                           num_of_elements_per_batch,
                           num_of_copies_per_batch,
                           num_of_batch_copies)) {
    if (!is_batched_memcpy) {
      switch (element_size) {
        CASE_TILE_MEMCPY(float);
        CASE_TILE_MEMCPY(double);
        CASE_TILE_MEMCPY(MLFloat16);
        default:
          ORT_THROW("Unsupported value attribute datatype with sizeof=: ", element_size);
          break;
      }
    } else {
      switch (element_size) {
        CASE_TILE_BATCHED_MEMCPY(float);
        CASE_TILE_BATCHED_MEMCPY(double);
        CASE_TILE_BATCHED_MEMCPY(MLFloat16);
        default:
          ORT_THROW("Unsupported value attribute datatype with sizeof=: ", element_size);
          break;
      }
    }

    return Status::OK();
  }

  TensorPitches input_pitches(input_dims);
  TArray<int64_t> input_strides(input_pitches);

  TArray<fast_divmod> fdm_input_shape(rank);
  for (size_t i = 0; i < input_dims.size(); ++i) {
    fdm_input_shape[gsl::narrow_cast<int>(i)] = fast_divmod(gsl::narrow_cast<int>(input_dims[i]));
  }

  TArray<fast_divmod> fdm_output_strides(rank);
  TensorPitches output_pitches(output_dims);
  for (auto i = 0; i < rank; i++) {
    fdm_output_strides[i] = fast_divmod(static_cast<int>(output_pitches[i]));
  }

  static_assert(sizeof(float) == sizeof(int32_t), "Float and Int32 are of different sizes");
  static_assert(sizeof(double) == sizeof(int64_t), "Double and Int64 are of different sizes");

  if (output_tensor.Shape().Size() > 0) {
    switch (element_size) {
      CASE_TILE(float);
      CASE_TILE(double);
      CASE_TILE(MLFloat16);
      default:
        ORT_THROW("Unsupported value attribute datatype with sizeof=: ", element_size);
        break;
    }
  }

  return Status::OK();
}

}  // namespace cuda
}  // namespace onnxruntime<|MERGE_RESOLUTION|>--- conflicted
+++ resolved
@@ -54,12 +54,12 @@
                    num_of_copies_per_batch);                                                                  \
   } break
 
-#define CASE_TILE_BATCHED_MEMCPY(type)                                                                          \
-  case sizeof(type): {                                                                                          \
+#define CASE_TILE_BATCHED_MEMCPY(type)                                                                             \
+  case sizeof(type): {                                                                                             \
     TileBatchedMemcpyImpl(Stream(ctx), reinterpret_cast<const typename ToCudaType<type>::MappedType*>(input_data), \
-                          reinterpret_cast<typename ToCudaType<type>::MappedType*>(output_data),                \
-                          num_of_elements_per_batch, input_shape.Size(), num_of_batch_copies,                   \
-                          num_of_copies_per_batch);                                                             \
+                          reinterpret_cast<typename ToCudaType<type>::MappedType*>(output_data),                   \
+                          num_of_elements_per_batch, input_shape.Size(), num_of_batch_copies,                      \
+                          num_of_copies_per_batch);                                                                \
   } break
 
 Status Tile::ComputeInternal(OpKernelContext* ctx) const {
@@ -95,12 +95,7 @@
 
   // Repeat tensor has all 1s in it
   if (output_shape == input_shape) {
-<<<<<<< HEAD
-    CUDA_CALL(cudaMemcpyAsync(output_tensor.MutableDataRaw(), input_tensor.DataRaw(), input_tensor.SizeInBytes(), cudaMemcpyDeviceToDevice, Stream(ctx)));
-    return Status::OK();
-=======
-    return CUDA_CALL(cudaMemcpyAsync(output_tensor.MutableDataRaw(), input_tensor.DataRaw(), input_tensor.SizeInBytes(), cudaMemcpyDeviceToDevice, Stream()));
->>>>>>> b4f6dad7
+    return CUDA_CALL(cudaMemcpyAsync(output_tensor.MutableDataRaw(), input_tensor.DataRaw(), input_tensor.SizeInBytes(), cudaMemcpyDeviceToDevice, Stream(ctx)));
   }
 
   bool is_batched_memcpy = false;
