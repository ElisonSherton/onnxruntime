import argparse
import os
import sys
import time

import pandas as pd
from azure.kusto.data import KustoConnectionStringBuilder
from azure.kusto.data.data_format import DataFormat
from azure.kusto.data.helpers import dataframe_from_result_table
from azure.kusto.ingest import IngestionProperties, QueuedIngestClient, ReportLevel
from perf_utils import *

# database connection strings
cluster_ingest = "https://ingest-onnxruntimedashboarddb.southcentralus.kusto.windows.net"
database = "ep_perf_dashboard"


def parse_arguments():
    parser = argparse.ArgumentParser()
    parser.add_argument("-r", "--report_folder", help="Path to the local file report", required=True)
    parser.add_argument("-c", "--commit_hash", help="Commit id", required=True)
    parser.add_argument("-u", "--report_url", help="Report Url", required=True)
    parser.add_argument("-t", "--trt_version", help="Tensorrt Version", required=True)
    parser.add_argument("-b", "--branch", help="Branch", required=True)
    parser.add_argument("-d", "--datetime", help="Commit Datetime", required=True)
    return parser.parse_args()


def adjust_columns(table, columns, db_columns, model_group):
    table = table[columns]
    table = table.set_axis(db_columns, axis=1)
    table = table.assign(Group=model_group)
    return table


def get_latency_over_time(commit_hash, report_url, branch, latency_table):
    if not latency_table.empty:
        over_time = latency_table
        over_time = over_time.melt(id_vars=[model_title, group_title], var_name="Ep", value_name="Latency")
        over_time = over_time.assign(CommitId=commit_hash)
        over_time = over_time.assign(ReportUrl=report_url)
        over_time = over_time.assign(Branch=branch)
        over_time = over_time[
            [
                "CommitId",
                model_title,
                "Ep",
                "Latency",
                "ReportUrl",
                group_title,
                "Branch",
            ]
        ]
        over_time.fillna("", inplace=True)
        return over_time


def get_failures(fail, model_group):
    fail_columns = fail.keys()
    fail_db_columns = [model_title, "Ep", "ErrorType", "ErrorMessage"]
    fail = adjust_columns(fail, fail_columns, fail_db_columns, model_group)
    return fail


def get_memory(memory, model_group):
    memory_columns = [model_title]
    for provider in provider_list:
        if cpu not in provider:
            memory_columns.append(provider + memory_ending)
    memory_db_columns = [
        model_title,
        cuda,
        trt,
        standalone_trt,
        cuda_fp16,
        trt_fp16,
        standalone_trt_fp16,
    ]
    memory = adjust_columns(memory, memory_columns, memory_db_columns, model_group)
    return memory


def get_latency(latency, model_group):
    latency_columns = [model_title]
    for provider in provider_list:
        latency_columns.append(provider + avg_ending)
    latency_db_columns = table_headers
    latency = adjust_columns(latency, latency_columns, latency_db_columns, model_group)
    return latency


def get_status(status, model_group):
    status_columns = status.keys()
    status_db_columns = table_headers
    status = adjust_columns(status, status_columns, status_db_columns, model_group)
    return status


def get_specs(specs, branch, commit_id, date_time):
    init_id = int(specs.tail(1).get(".", 0)) + 1
    specs_additional = pd.DataFrame(
        {
            ".": [init_id, init_id + 1, init_id + 2],
            "Spec": ["Branch", "CommitId", "CommitTime"],
            "Version": [branch, commit_id, date_time],
        }
    )

    return pd.concat([specs, specs_additional], ignore_index=True)


def get_session(session, model_group):
    session_columns = session.keys()
    session_db_columns = [model_title] + ort_provider_list + [p + second for p in ort_provider_list]
    session = adjust_columns(session, session_columns, session_db_columns, model_group)
    return session

<<<<<<< HEAD
def get_op_metrics(op_metrics, model_group):
    csv_columns, db_columns = [], []

    for _, csv_col, db_col in op_metrics_columns:
        csv_columns.append(csv_col)
        db_columns.append(db_col)

    return adjust_columns(op_metrics, csv_columns, db_columns, model_group)
=======
>>>>>>> 0292356b

def write_table(ingest_client, table, table_name, commit_time, identifier):
    if table.empty:
        return
    table = table.assign(UploadTime=commit_time)  # add Commit DateTime
    table = table.assign(Identifier=identifier)  # add Identifier
    ingestion_props = IngestionProperties(
        database=database,
        table=table_name,
        data_format=DataFormat.CSV,
        report_level=ReportLevel.FailuresAndSuccesses,
    )
    # append rows
    ingest_client.ingest_from_dataframe(table, ingestion_properties=ingestion_props)


def get_time():
    date_time = time.strftime(time_string_format)
    return date_time


def get_identifier(date_time, commit_id, trt_version, branch):
    date = date_time.split("T")[0]  # extract date only
    return date + "_" + commit_id + "_" + trt_version + "_" + branch


def main():

    args = parse_arguments()

    # connect to database
    kcsb_ingest = KustoConnectionStringBuilder.with_az_cli_authentication(cluster_ingest)
    ingest_client = QueuedIngestClient(kcsb_ingest)
    date_time = args.datetime
    identifier = get_identifier(date_time, args.commit_hash, args.trt_version, args.branch)

    try:
        result_file = args.report_folder

        folders = os.listdir(result_file)
        os.chdir(result_file)

<<<<<<< HEAD
        tables = [fail_name, memory_name, latency_name, status_name, latency_over_time_name, specs_name, session_name, metrics_name]
=======
        tables = [
            fail_name,
            memory_name,
            latency_name,
            status_name,
            latency_over_time_name,
            specs_name,
            session_name,
        ]
>>>>>>> 0292356b
        table_results = {}
        for table_name in tables:
            table_results[table_name] = pd.DataFrame()

        for model_group in folders:
            os.chdir(model_group)
            csv_filenames = os.listdir()
            for csv in csv_filenames:
                table = pd.read_csv(csv)
                if session_name in csv:
                    table_results[session_name] = table_results[session_name].append(
                        get_session(table, model_group), ignore_index=True
                    )
                elif specs_name in csv:
                    table_results[specs_name] = table_results[specs_name].append(
                        get_specs(table, args.branch, args.commit_hash, date_time),
                        ignore_index=True,
                    )
                elif fail_name in csv:
                    table_results[fail_name] = table_results[fail_name].append(
                        get_failures(table, model_group), ignore_index=True
                    )
                elif latency_name in csv:
                    table_results[memory_name] = table_results[memory_name].append(
                        get_memory(table, model_group), ignore_index=True
                    )
                    table_results[latency_name] = table_results[latency_name].append(
                        get_latency(table, model_group), ignore_index=True
                    )
                    table_results[latency_over_time_name] = table_results[latency_over_time_name].append(
                        get_latency_over_time(
                            args.commit_hash,
                            args.report_url,
                            args.branch,
                            table_results[latency_name],
                        ),
                        ignore_index=True,
                    )
                elif status_name in csv:
<<<<<<< HEAD
                    table_results[status_name] = table_results[status_name].append(get_status(table, model_group), ignore_index=True)
                elif metrics_name in csv:
                    table_results[metrics_name] = tabel_results[metrics_name].append(get_op_metrics(table, model_group), ignore_index=True)

=======
                    table_results[status_name] = table_results[status_name].append(
                        get_status(table, model_group), ignore_index=True
                    )
>>>>>>> 0292356b
            os.chdir(result_file)
        for table in tables:
            print("writing " + table + " to database")
            db_table_name = "ep_model_" + table
            write_table(
                ingest_client,
                table_results[table],
                db_table_name,
                date_time,
                identifier,
            )

    except BaseException as e:
        print(str(e))
        sys.exit(1)


if __name__ == "__main__":
    main()<|MERGE_RESOLUTION|>--- conflicted
+++ resolved
@@ -115,7 +115,6 @@
     session = adjust_columns(session, session_columns, session_db_columns, model_group)
     return session
 
-<<<<<<< HEAD
 def get_op_metrics(op_metrics, model_group):
     csv_columns, db_columns = [], []
 
@@ -124,8 +123,6 @@
         db_columns.append(db_col)
 
     return adjust_columns(op_metrics, csv_columns, db_columns, model_group)
-=======
->>>>>>> 0292356b
 
 def write_table(ingest_client, table, table_name, commit_time, identifier):
     if table.empty:
@@ -168,9 +165,6 @@
         folders = os.listdir(result_file)
         os.chdir(result_file)
 
-<<<<<<< HEAD
-        tables = [fail_name, memory_name, latency_name, status_name, latency_over_time_name, specs_name, session_name, metrics_name]
-=======
         tables = [
             fail_name,
             memory_name,
@@ -179,8 +173,8 @@
             latency_over_time_name,
             specs_name,
             session_name,
+            metrics_name,
         ]
->>>>>>> 0292356b
         table_results = {}
         for table_name in tables:
             table_results[table_name] = pd.DataFrame()
@@ -220,16 +214,14 @@
                         ignore_index=True,
                     )
                 elif status_name in csv:
-<<<<<<< HEAD
-                    table_results[status_name] = table_results[status_name].append(get_status(table, model_group), ignore_index=True)
-                elif metrics_name in csv:
-                    table_results[metrics_name] = tabel_results[metrics_name].append(get_op_metrics(table, model_group), ignore_index=True)
-
-=======
                     table_results[status_name] = table_results[status_name].append(
                         get_status(table, model_group), ignore_index=True
                     )
->>>>>>> 0292356b
+                elif metrics_name in csv:
+                    table_results[metrics_name] = tabel_results[metrics_name].append(
+                        get_op_metrics(table, model_group), ignore_index=True
+                    )
+
             os.chdir(result_file)
         for table in tables:
             print("writing " + table + " to database")
