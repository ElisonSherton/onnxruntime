--- conflicted
+++ resolved
@@ -40,28 +40,9 @@
       op, since_version, type,                                           \
       KernelDefBuilder().MayInplace(0, 0).TypeConstraint("T", DataTypeImpl::GetTensorType<type>()), op<type>);
 
-#define REGISTER_VERSIONED_UNARY_ELEMENTWISE_TYPED_KERNEL_ALIAS(alias, x, sinceVersion, firstEnd, newVersion, type) \
-  ONNX_CPU_OPERATOR_VERSIONED_TYPED_KERNEL(                                                                         \
-      alias, sinceVersion, firstEnd, type,                                                                          \
-      KernelDefBuilder().MayInplace(0, 0).TypeConstraint("T", DataTypeImpl::GetTensorType<type>()), x<type>);       \
-  ONNX_CPU_OPERATOR_TYPED_KERNEL(                                                                                   \
-      alias, newVersion, type,                                                                                      \
-      KernelDefBuilder().MayInplace(0, 0).TypeConstraint("T", DataTypeImpl::GetTensorType<type>()), x<type>);
-
 REGISTER_UNARY_ELEMENTWISE_KERNEL(Elu, 6);
 REGISTER_UNARY_ELEMENTWISE_KERNEL(HardSigmoid, 6);
 REGISTER_UNARY_ELEMENTWISE_KERNEL(LeakyRelu, 6);
-<<<<<<< HEAD
-REGISTER_VERSIONED_UNARY_ELEMENTWISE_TYPED_KERNEL_ALIAS(Relu, Relu, 6, 12, 13, float);
-REGISTER_VERSIONED_UNARY_ELEMENTWISE_TYPED_KERNEL_ALIAS(Relu, Relu, 6, 12, 13, double);
-REGISTER_UNARY_ELEMENTWISE_KERNEL(Selu, 6);
-REGISTER_VERSIONED_UNARY_ELEMENTWISE_TYPED_KERNEL_ALIAS(Sigmoid, Sigmoid, 6, 12, 13, float);
-REGISTER_VERSIONED_UNARY_ELEMENTWISE_TYPED_KERNEL_ALIAS(Sigmoid, Sigmoid, 6, 12, 13, double);
-REGISTER_UNARY_ELEMENTWISE_KERNEL(Softplus, 1);
-REGISTER_UNARY_ELEMENTWISE_KERNEL(Softsign, 1);
-REGISTER_VERSIONED_UNARY_ELEMENTWISE_TYPED_KERNEL_ALIAS(Tanh, Tanh, 6, 12, 13, float);
-REGISTER_VERSIONED_UNARY_ELEMENTWISE_TYPED_KERNEL_ALIAS(Tanh, Tanh, 6, 12, 13, double);
-=======
 REGISTER_VERSIONED_UNARY_ELEMENTWISE_TYPED_KERNEL(Relu, 6, 12, float);
 REGISTER_VERSIONED_UNARY_ELEMENTWISE_TYPED_KERNEL(Relu, 6, 12, double);
 REGISTER_UNARY_ELEMENTWISE_TYPED_KERNEL(Relu, 13, float);
@@ -77,7 +58,6 @@
 REGISTER_VERSIONED_UNARY_ELEMENTWISE_TYPED_KERNEL(Tanh, 6, 12, double);
 REGISTER_UNARY_ELEMENTWISE_TYPED_KERNEL(Tanh, 13, float);
 REGISTER_UNARY_ELEMENTWISE_TYPED_KERNEL(Tanh, 13, double);
->>>>>>> f649f917
 REGISTER_UNARY_ELEMENTWISE_KERNEL(ThresholdedRelu, 10);
 
 namespace functors {
