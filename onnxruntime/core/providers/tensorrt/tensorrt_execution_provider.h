// Copyright (c) Microsoft Corporation. All rights reserved.
// Licensed under the MIT License.

#pragma once
#include <ctime>
#include <cudnn.h>
#include <cublas_v2.h>
#include "NvInfer.h"
#include "NvOnnxParser.h"
#include "core/platform/ort_mutex.h"
#include "core/providers/cuda/cuda_graph.h"
#include "tensorrt_execution_provider_info.h"

namespace onnxruntime {

namespace tensorrt_env_vars {
static const std::string kMaxPartitionIterations = "ORT_TENSORRT_MAX_PARTITION_ITERATIONS";
static const std::string kMinSubgraphSize = "ORT_TENSORRT_MIN_SUBGRAPH_SIZE";
static const std::string kMaxWorkspaceSize = "ORT_TENSORRT_MAX_WORKSPACE_SIZE";
static const std::string kFP16Enable = "ORT_TENSORRT_FP16_ENABLE";
static const std::string kINT8Enable = "ORT_TENSORRT_INT8_ENABLE";
static const std::string kINT8CalibrationTableName = "ORT_TENSORRT_INT8_CALIBRATION_TABLE_NAME";
static const std::string kINT8UseNativeTensorrtCalibrationTable = "ORT_TENSORRT_INT8_USE_NATIVE_CALIBRATION_TABLE";
static const std::string kDLAEnable = "ORT_TENSORRT_DLA_ENABLE";
static const std::string kDLACore = "ORT_TENSORRT_DLA_CORE";
static const std::string kDumpSubgraphs = "ORT_TENSORRT_DUMP_SUBGRAPHS";
static const std::string kEngineCacheEnable = "ORT_TENSORRT_ENGINE_CACHE_ENABLE";
static const std::string kCachePath = "ORT_TENSORRT_CACHE_PATH";
static const std::string kDecryptionEnable = "ORT_TENSORRT_ENGINE_DECRYPTION_ENABLE";
static const std::string kDecryptionLibPath = "ORT_TENSORRT_ENGINE_DECRYPTION_LIB_PATH";
static const std::string kForceSequentialEngineBuild = "ORT_TENSORRT_FORCE_SEQUENTIAL_ENGINE_BUILD";
static const std::string kContextMemorySharingEnable = "ORT_TENSORRT_CONTEXT_MEMORY_SHARING_ENABLE";
static const std::string kLayerNormFP32Fallback = "ORT_TENSORRT_LAYER_NORM_FP32_FALLBACK";
static const std::string kTimingCacheEnable = "ORT_TENSORRT_TIMING_CACHE_ENABLE";
static const std::string kForceTimingCache = "ORT_TENSORRT_FORCE_TIMING_CACHE_ENABLE";
static const std::string kDetailedBuildLog = "ORT_TENSORRT_DETAILED_BUILD_LOG_ENABLE";
static const std::string kBuildHeuristics = "ORT_TENSORRT_BUILD_HEURISTICS_ENABLE";
static const std::string kSparsityEnable = "ORT_TENSORRT_SPARSITY_ENABLE";
static const std::string kBuilderOptimizationLevel = "ORT_TENSORRT_BUILDER_OPTIMIZATION_LEVEL";
static const std::string kAuxiliaryStreams = "ORT_TENSORRT_AUXILIARY_STREAMS";
static const std::string kTacticSources = "ORT_TENSORRT_TACTIC_SOURCES";
static const std::string kExtraPluginLibPaths = "ORT_TENSORRT_EXTRA_PLUGIN_LIB_PATHS";
static const std::string kProfilesMinShapes = "ORT_TENSORRT_PROFILE_MIN_SHAPES";
static const std::string kProfilesMaxShapes = "ORT_TENSORRT_PROFILE_MAX_SHAPES";
static const std::string kProfilesOptShapes = "ORT_TENSORRT_PROFILE_OPT_SHAPES";
static const std::string kCudaGraphEnable = "ORT_TENSORRT_CUDA_GRAPH_ENABLE";
// Old env variable for backward compatibility
static const std::string kEngineCachePath = "ORT_TENSORRT_ENGINE_CACHE_PATH";
}  // namespace tensorrt_env_vars

class TensorrtLogger : public nvinfer1::ILogger {
  nvinfer1::ILogger::Severity verbosity_;

 public:
  TensorrtLogger(Severity verbosity = Severity::kWARNING)
      : verbosity_(verbosity) {}
  void log(Severity severity, const char* msg) noexcept override {
    if (severity <= verbosity_) {
      time_t rawtime = std::time(0);
      struct tm stm;
#ifdef _MSC_VER
      gmtime_s(&stm, &rawtime);
#else
      gmtime_r(&rawtime, &stm);
#endif
      char buf[256];
      strftime(&buf[0], 256,
               "%Y-%m-%d %H:%M:%S",
               &stm);
      const char* sevstr = (severity == Severity::kINTERNAL_ERROR ? "    BUG" : severity == Severity::kERROR ? "  ERROR"
                                                                            : severity == Severity::kWARNING ? "WARNING"
                                                                            : severity == Severity::kINFO    ? "   INFO"
                                                                                                             : "UNKNOWN");
      if (severity <= Severity::kERROR) {
        LOGS_DEFAULT(ERROR) << "[" << buf << " " << sevstr << "] " << msg;
      } else {
        LOGS_DEFAULT(WARNING) << "[" << buf << " " << sevstr << "] " << msg;
      }
    }
  }
};

namespace tensorrt_ptr {

struct TensorrtInferDeleter {
  template <typename T>
  void operator()(T* obj) const {
    if (obj) {
      obj->destroy();
    }
  }
};

template <typename T>
using unique_pointer = std::unique_ptr<T, TensorrtInferDeleter>;
};  // namespace tensorrt_ptr

using ShapeRangesMap = std::unordered_map<std::string, std::unordered_map<size_t, std::vector<std::vector<int64_t>>>>;

// Information to construct kernel function state.
struct TensorrtFuncState {
  AllocateFunc test_allocate_func = nullptr;
  DestroyFunc test_release_func = nullptr;
  AllocatorHandle allocator = nullptr;
  std::string fused_node_name;
  tensorrt_ptr::unique_pointer<nvonnxparser::IParser>* parser = nullptr;
  std::unique_ptr<nvinfer1::ICudaEngine>* engine = nullptr;
  std::unique_ptr<nvinfer1::IBuilder>* builder = nullptr;
  std::unique_ptr<nvinfer1::INetworkDefinition>* network = nullptr;
  std::vector<std::unordered_map<std::string, size_t>> input_info;
  std::vector<std::unordered_map<std::string, size_t>> output_info;
  std::unordered_map<std::string, std::unordered_map<size_t, std::vector<std::vector<int64_t>>>> input_shape_ranges;
  OrtMutex* tensorrt_mu_ptr = nullptr;
  bool fp16_enable = false;
  bool int8_enable = false;
  bool int8_calibration_cache_available = false;
  bool dla_enable = false;
  int dla_core = 0;
  size_t* max_workspace_size_ptr = nullptr;
  std::string trt_node_name_with_precision;
  bool engine_cache_enable = false;
  std::string engine_cache_path;
  nvinfer1::IRuntime* runtime = nullptr;
  std::vector<nvinfer1::IOptimizationProfile*> profiles;
  bool context_memory_sharing_enable = false;
  size_t* max_context_mem_size_ptr = nullptr;
  std::unordered_map<std::string, float> dynamic_range_map;
  bool engine_decryption_enable = false;
  int (*engine_decryption)(const char*, char*, size_t*) = nullptr;
  int (*engine_encryption)(const char*, char*, size_t) = nullptr;
  bool timing_cache_enable = true;
  bool force_timing_cache = false;
  bool detailed_build_log = false;
  bool build_heuristics_enable = false;
  bool sparsity_enable = false;
  int builder_optimization_level = 3;
  int auxiliary_streams = -1;
  bool filter_tactic_sources = false;
  nvinfer1::TacticSources tactic_sources;
  bool cuda_graph_enable = 0;
};

// Holds important information for building valid ORT graph.
struct SubGraphContext {
  std::unordered_set<std::string> output_args;
  std::unordered_map<std::string, const NodeArg*> inputs_and_initializers;
  std::unordered_map<std::string, const NodeArg*> manually_added_graph_inputs;
};

using SubGraphContextMap = std::unordered_map<std::string, std::unique_ptr<SubGraphContext>>;

// Logical device representation.
class TensorrtExecutionProvider : public IExecutionProvider {
 public:
  explicit TensorrtExecutionProvider(const TensorrtExecutionProviderInfo& info);
  virtual ~TensorrtExecutionProvider();

  cublasHandle_t PerThreadDefaultCublasHandle() {
    return GetPerThreadContext().CublasHandle();
  }

  cudnnHandle_t PerThreadDefaultCudnnHandle() {
    return GetPerThreadContext().CudnnHandle();
  }

  virtual std::shared_ptr<KernelRegistry> GetKernelRegistry() const override;
  std::unique_ptr<IDataTransfer> GetDataTransfer() const override;

  std::vector<std::unique_ptr<ComputeCapability>>
  GetCapability(const GraphViewer& graph,
                const IKernelLookup& /*kernel_lookup*/) const override;

  int GetDeviceId() const { return device_id_; }

  common::Status Compile(const std::vector<FusedNodeAndGraph>& fused_nodes_and_graphs,
                         std::vector<NodeComputeInfo>& node_compute_funcs) override;

  Status OnRunStart() override;
  Status OnRunEnd(bool sync_stream) override;

  ProviderOptions GetProviderOptions() const override {
    return TensorrtExecutionProviderInfo::ToProviderOptions(info_);
  }

  void RegisterStreamHandlers(IStreamCommandHandleRegistry& stream_handle_registry, AllocatorMap& allocators) const override;

  void GetCustomOpDomainList(std::vector<OrtCustomOpDomain*>& custom_op_domain_list) const override;

  OrtDevice GetOrtDeviceByMemType(OrtMemType mem_type) const override;

  std::vector<AllocatorPtr> CreatePreferredAllocators() override;

  bool IsGraphCaptureEnabled() const override;
  bool IsGraphCaptured() const override;
  Status ReplayGraph() override;

 private:
  TensorrtExecutionProviderInfo info_;
  bool external_stream_ = false;
  cudaStream_t stream_ = nullptr;
  int max_partition_iterations_ = 1000;
  size_t min_subgraph_size_ = 1;
  size_t max_workspace_size_ = 1 << 30;  // 1GB
  bool fp16_enable_ = false;
  bool int8_enable_ = false;
  bool dla_enable_ = false;
  int dla_core_ = 0;
  bool force_sequential_engine_build_ = false;
  std::string int8_calibration_cache_name_;
  bool int8_calibration_cache_available_ = false;
  bool int8_use_native_tensorrt_calibration_table_ = false;
  bool dump_subgraphs_ = false;
  bool engine_cache_enable_ = false;
  bool build_heuristics_enable_ = false;
  bool sparsity_enable_ = false;
  int builder_optimization_level_ = 3;
  int auxiliary_streams_ = -1;
  std::string tactic_sources_;
  std::string cache_path_, engine_decryption_lib_path_;
  std::unique_ptr<nvinfer1::IRuntime> runtime_ = nullptr;
  OrtMutex tensorrt_mu_;
  int device_id_;
  bool context_memory_sharing_enable_ = false;
  bool layer_norm_fp32_fallback_ = false;
  size_t max_ctx_mem_size_ = 0;
  IAllocatorUniquePtr<void> context_memory_ = nullptr;
  mutable char model_path_[4096] = {};  // Reserved for max path length
  bool engine_decryption_enable_ = false;
  int (*engine_decryption_)(const char*, char*, size_t*) = nullptr;
  int (*engine_encryption_)(const char*, char*, size_t) = nullptr;
  bool timing_cache_enable_ = false;
  bool force_timing_cache_match_ = false;
  bool detailed_build_log_ = false;
  bool cuda_graph_enable_ = false;

  // The OrtAllocator object will be get during ep compute time
  // and should be kept for the lifetime of TRT EP object.
  OrtAllocator* alloc_ = nullptr;

  std::unordered_set<std::string> control_flow_op_set_ = {"If", "Loop", "Scan"};
<<<<<<< HEAD

  // Following maps that hold TRT objects will be accessible by different threads if ORT is using multithreading.
  // In general, TensorRT objects are not thread safe; accesses to an object from different threads must be serialized by the client.
  // But there are still some thread safe operations, please see here https://docs.nvidia.com/deeplearning/tensorrt/developer-guide/index.html#threading
  // For those non thread safe operations, TRT EP uses (1) lock_guard or (2) PerThreadContext to make sure synchronization.
=======
  mutable std::unordered_map<std::string, std::unique_ptr<SubGraphContext>> subgraph_context_map_;
>>>>>>> 73ddba96
  std::unordered_map<std::string, tensorrt_ptr::unique_pointer<nvonnxparser::IParser>> parsers_;
  std::unordered_map<std::string, std::unique_ptr<nvinfer1::ICudaEngine>> engines_;
  std::unordered_map<std::string, std::unique_ptr<nvinfer1::IBuilder>> builders_;
  std::unordered_map<std::string, std::unique_ptr<nvinfer1::INetworkDefinition>> networks_;
  std::unordered_map<std::string, std::vector<std::unordered_map<std::string, size_t>>> input_info_;
  std::unordered_map<std::string, std::vector<std::unordered_map<std::string, size_t>>> output_info_;
  std::unordered_map<std::string, std::vector<std::vector<int64_t>>> profile_min_shapes_;
  std::unordered_map<std::string, std::vector<std::vector<int64_t>>> profile_max_shapes_;
  std::unordered_map<std::string, std::vector<std::vector<int64_t>>> profile_opt_shapes_;
  std::unordered_map<std::string, ShapeRangesMap> input_shape_ranges_;  // The profile shape ranges that the engine is built with
  std::unordered_map<std::string, std::vector<nvinfer1::IOptimizationProfile*>> profiles_;

  // TRT or CUDA objects that must be maintained on a per thread basis will be put under this PerThreadContext data structure.
  // For example, TensorRT execution context and CUDA graph are the ones to be put here.
  class PerThreadContext final {
   public:
    PerThreadContext(OrtDevice::DeviceId device_id, bool has_user_compute_stream, cudaStream_t stream);
    ~PerThreadContext();

    cublasHandle_t CublasHandle() const {
      return external_cublas_handle_;
    }

    cudnnHandle_t CudnnHandle() const {
      return external_cudnn_handle_;
    }

    bool IsTensorRTContextInMap(std::string fused_node);
    nvinfer1::IExecutionContext& GetTensorRTContext(std::string fused_node);
    bool UpdateTensorRTContext(std::string fused_node, std::unique_ptr<nvinfer1::IExecutionContext> context);
    void ResetTensorRTContext(std::string fused_node);
    bool CompareProfileShapes(std::string fused_node, ShapeRangesMap& shape_ranges);
    void UpdateProfileShapes(std::string fused_node, ShapeRangesMap& shape_ranges);

    void InitCUDAGraph();
    void SetGraphStream(cudaStream_t stream);
    bool IsGraphCaptureAllowed() const;
    void CaptureBegin();
    void CaptureEnd();
    bool IsGraphCaptured() const;
    Status ReplayGraph();
    void IncrementRegularRunCountBeforeGraphCapture();

   private:
    cudnnHandle_t external_cudnn_handle_ = nullptr;
    cublasHandle_t external_cublas_handle_ = nullptr;

    // Maintaining execution context on a per thread basis is suggested by TRT doc.
    // Also, for enqueueV2() in execution context, to perform inference concurrently in multiple streams, use one execution context per stream.
    // ORT multi-streams feature uses one stream for one thread, therefore maintaining execution context on a per thread basis is necessary for TRT EP,
    // otherwise it may result in undefined behavior or synchronization issues.
    //
    // See more details here:
    // https://docs.nvidia.com/deeplearning/tensorrt/developer-guide/index.html#threading
    // https://docs.nvidia.com/deeplearning/tensorrt/api/c_api/classnvinfer1_1_1_i_execution_context.html#a63cd95430852038ce864e17c670e0b36
    std::unordered_map<std::string, std::unique_ptr<nvinfer1::IExecutionContext>> trt_context_map_;

    // The profile shape ranges for the engine that the execution context maintained by the PerThreadContext is built with.
    // TRT EP needs this info to determine whether to rebuild the execution context.
    std::unordered_map<std::string, ShapeRangesMap> input_shape_ranges_;

    // Cuda graph with multi threads will be supported in the future, so cuda_graph_ is put under PerThreadContext.
    // ORT TRT only supports CUDA graph when whole model is supported by TRT, so simply maintaining a CUDAGraph pointer is enough (no need to maintain one CUDAGraph pointer per TRT subgraph)
    std::unique_ptr<CUDAGraph> cuda_graph_;
    bool is_graph_captured_ = false;
    int regular_run_count_before_graph_capture_ = -1;
    // There is chance (currently only happens in CUDA EP) that the second regular run allocates GPU memory for causes like:
    // (1) memory pattern is enabled. (2) arena allocation for stream.
    // Since no GPU memory allocation is allowed during graph capturing, we need at least two regular runs
    // to allocate enough memory in Arena before graph capturing.
    const int min_num_runs_before_cuda_graph_capture_ = 0;  // required min regular runs before graph capture for the necessary memory allocations.
  };

  using PerThreadContextMap = std::unordered_map<const TensorrtExecutionProvider*, std::weak_ptr<PerThreadContext>>;
  // thread local PerThreadContext cache

  struct ContextCacheHolder {
    ContextCacheHolder() {
      // Keep a weak pointer to the object, if the weak pointer can be locked, then the shared pointer is still around, so we can reset it
      RunOnUnload([&, weak_p_ = std::weak_ptr<PerThreadContextMap>(p)] {
        if (auto lock = weak_p_.lock()) {
          p.reset();
        }
      });
    }

    std::shared_ptr<PerThreadContextMap> p = std::make_shared<PerThreadContextMap>();
  };

  static const std::shared_ptr<PerThreadContextMap>& PerThreadContextCache() {
    thread_local const ContextCacheHolder per_thread_context_cache;
    return per_thread_context_cache.p;
  }

  struct PerThreadContextState {
    // contexts that are currently active
    std::set<std::shared_ptr<PerThreadContext>, std::owner_less<std::shared_ptr<PerThreadContext>>> active_contexts;
    // contexts available for reuse
    std::vector<std::shared_ptr<PerThreadContext>> retired_context_pool;
    // weak references to thread local caches from which this TensorrtExecutionProvider instance's entry should be removed
    // upon destruction
    std::set<std::weak_ptr<PerThreadContextMap>, std::owner_less<std::weak_ptr<PerThreadContextMap>>>
        caches_to_update_on_destruction;
    // synchronizes access to PerThreadContextState members
    OrtMutex mutex;
  };

  // The execution provider maintains the PerThreadContexts in this structure.
  // Synchronization is required to update the contained structures.
  // On the other hand, access to an individual PerThreadContext is assumed to be from a single thread at a time,
  // so synchronization is not required for that.
  mutable PerThreadContextState context_state_;

  PerThreadContext& GetPerThreadContext() const;
  void ReleasePerThreadContext() const;

  /**Get IndexedSubGraph based on node list of the subgraph*/
  std::unique_ptr<IndexedSubGraph> GetSubGraph(SubGraph_t graph_nodes_index,
                                               const GraphViewer& graph, const HashValue& model_hash, int subgraph_index) const;

  /**
  Get TensorRT supported node lists by calling Onnx-TensorRT parser recursively. Since each time the parser
  can only detect first unsupported node failure, it needs to wait for Onnxruntime to partition the graph
  and then detect next failure again. If there are too many iterations, which means many nodes in the graph
  are not supported by TensorRT, the process will be terminated and the whole graph is simply assigned to
  other execution provider.
  */
  SubGraphCollection_t GetSupportedList(SubGraphCollection_t supported_nodes_list, int iterations, const int max_iterations,
                                        const GraphViewer& graph, bool* early_termination) const;

  bool DetectTensorRTGraphCycles(SubGraphCollection_t& supported_nodes_vector, const GraphViewer& graph, const HashValue& model_hash, bool remove_cycles = true) const;

  /**
  Get a unique_lock object to control the concurrency behavior.
  Every api call not in the thread-safe operations(https://docs.nvidia.com/deeplearning/tensorrt/developer-guide/index.html#threading)
  should be protected by a lock when invoked by multiple threads concurrently.
  */
  std::unique_lock<OrtMutex> GetApiLock() const;

  /**Check the graph is the subgraph of control flow op*/
  bool IsSubGraphOfControlFlowOp(const GraphViewer& graph) const;

  /**Check whether all the nodes of the graph are assigned to specific ep*/
  bool AllNodesAssignedToSpecificEP(const GraphViewer& graph, const std::string& provider_type) const;

  /**Check whether all the nodes of subgraph are supported*/
  bool IsSubGraphFullySupported(SubGraphCollection_t supported_nodes_vector, const int number_of_ort_nodes) const;
<<<<<<< HEAD
=======

  /**
   * Set inputs, initializers and outputs for all subgraphs during TensorrtExecutionProvider::GetSupportedList()
   * and save those information in subgraph context data structure. It's useful for building a valid graph and
   * make Graph::Resolve() happy especially when dealing with nested control-flow op graph.
   */
  void BuildSubGraphContext(const Graph& build_graph) const;

  /**
   * Set outer scope values for subgraphs and add thoes values as top-level graph's inputs if needed.
   */
  void SetGraphOuterScopeValuesAndInputs(Graph& build_graph, const Graph& graph) const;

  /**
   * If ORT TRT manually sets graph input in TensorrtExecutionProvider::SetGraphOuterScopeValuesAndInputs(),
   * we have to manully set all the graph inputs in order to pass Graph::Resolve().
   */
  void SetAllGraphInputs(Graph& graph) const;

  /**
   * The newly-built graph has not yet being resolved by Graph::Resolve(), so we can't leverage
   * Graph::ResolveContext::IsInputInitializerOrOutput(). We have to implement this fuction again.
   */
  bool IsInputInitializerOrOutput(const Graph& graph, const std::string& name, bool check_ancestors) const;

  /**
   * The newly-built graph has not yet being resolved by Graph::Resolve(), so we can't leverage
   * Graph::ResolveContext::IsOuterScopeValue(). We have to implement this fuction again.
   */
  bool IsOuterScopeValue(const Graph& graph, const std::string& name) const;

  /**
   * The newly-built graph has not yet being resolved by Graph::Resolve(), so we can't leverage
   * Graph::ResolveContext::IsLocalValue(). We have to implement this fuction again.
   */
  bool IsLocalValue(const Graph& graph, const std::string& name) const;

  bool IsGraphCaptureAllowed() const;
  void CaptureBegin();
  void CaptureEnd();
  void IncrementRegularRunCountBeforeGraphCapture();
>>>>>>> 73ddba96
};
}  // namespace onnxruntime<|MERGE_RESOLUTION|>--- conflicted
+++ resolved
@@ -238,15 +238,12 @@
   OrtAllocator* alloc_ = nullptr;
 
   std::unordered_set<std::string> control_flow_op_set_ = {"If", "Loop", "Scan"};
-<<<<<<< HEAD
+  mutable std::unordered_map<std::string, std::unique_ptr<SubGraphContext>> subgraph_context_map_;
 
   // Following maps that hold TRT objects will be accessible by different threads if ORT is using multithreading.
   // In general, TensorRT objects are not thread safe; accesses to an object from different threads must be serialized by the client.
   // But there are still some thread safe operations, please see here https://docs.nvidia.com/deeplearning/tensorrt/developer-guide/index.html#threading
   // For those non thread safe operations, TRT EP uses (1) lock_guard or (2) PerThreadContext to make sure synchronization.
-=======
-  mutable std::unordered_map<std::string, std::unique_ptr<SubGraphContext>> subgraph_context_map_;
->>>>>>> 73ddba96
   std::unordered_map<std::string, tensorrt_ptr::unique_pointer<nvonnxparser::IParser>> parsers_;
   std::unordered_map<std::string, std::unique_ptr<nvinfer1::ICudaEngine>> engines_;
   std::unordered_map<std::string, std::unique_ptr<nvinfer1::IBuilder>> builders_;
@@ -394,8 +391,6 @@
 
   /**Check whether all the nodes of subgraph are supported*/
   bool IsSubGraphFullySupported(SubGraphCollection_t supported_nodes_vector, const int number_of_ort_nodes) const;
-<<<<<<< HEAD
-=======
 
   /**
    * Set inputs, initializers and outputs for all subgraphs during TensorrtExecutionProvider::GetSupportedList()
@@ -437,6 +432,5 @@
   void CaptureBegin();
   void CaptureEnd();
   void IncrementRegularRunCountBeforeGraphCapture();
->>>>>>> 73ddba96
 };
 }  // namespace onnxruntime